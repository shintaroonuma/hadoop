<?xml version="1.0" encoding="UTF-8"?>
<!--
  Licensed under the Apache License, Version 2.0 (the "License");
  you may not use this file except in compliance with the License.
  You may obtain a copy of the License at

    http://www.apache.org/licenses/LICENSE-2.0

  Unless required by applicable law or agreed to in writing, software
  distributed under the License is distributed on an "AS IS" BASIS,
  WITHOUT WARRANTIES OR CONDITIONS OF ANY KIND, either express or implied.
  See the License for the specific language governing permissions and
  limitations under the License. See accompanying LICENSE file.
-->
<project>
  <modelVersion>4.0.0</modelVersion>
  <parent>
    <groupId>org.apache.hadoop</groupId>
    <artifactId>hadoop-main</artifactId>
    <version>0.24.0-SNAPSHOT</version>
  </parent>
  <groupId>org.apache.hadoop</groupId>
  <artifactId>hadoop-project</artifactId>
  <version>0.24.0-SNAPSHOT</version>
  <description>Apache Hadoop Project POM</description>
  <name>Apache Hadoop Project POM</name>
  <packaging>pom</packaging>

  <properties>
    <failIfNoTests>false</failIfNoTests>
    <maven.test.redirectTestOutputToFile>true</maven.test.redirectTestOutputToFile>

    <test.exclude>_</test.exclude>
    <test.exclude.pattern>_</test.exclude.pattern>

    <!-- platform encoding override -->
    <project.build.sourceEncoding>UTF-8</project.build.sourceEncoding>
    <project.reporting.outputEncoding>UTF-8</project.reporting.outputEncoding>

    <!-- These 2 versions are defined here becuase they are used -->
    <!-- JDIFF generation from embedded ant in the antrun plugin -->
    <hadoop.annotations.version>${project.version}</hadoop.annotations.version>
    <jdiff.version>1.0.9</jdiff.version>

    <hadoop.assemblies.version>${project.version}</hadoop.assemblies.version>

    <commons-daemon.version>1.0.3</commons-daemon.version>

    <test.build.dir>${project.build.directory}/test-dir</test.build.dir>
    <test.build.data>${test.build.dir}</test.build.data>
  </properties>

  <dependencyManagement>
    <dependencies>
      <dependency>
        <groupId>jdiff</groupId>
        <artifactId>jdiff</artifactId>
        <version>${jdiff.version}</version>
      </dependency>
      <dependency>
        <groupId>org.apache.hadoop</groupId>
        <artifactId>hadoop-assemblies</artifactId>
        <version>${project.version}</version>
      </dependency>
      <dependency>
        <groupId>org.apache.hadoop</groupId>
        <artifactId>hadoop-annotations</artifactId>
        <version>${hadoop.annotations.version}</version>
      </dependency>
      <dependency>
        <groupId>org.apache.hadoop</groupId>
        <artifactId>hadoop-common</artifactId>
        <version>${project.version}</version>
      </dependency>
      <dependency>
        <groupId>org.apache.hadoop</groupId>
        <artifactId>hadoop-common</artifactId>
        <version>${project.version}</version>
        <type>test-jar</type>
      </dependency>
      <dependency>
        <groupId>org.apache.hadoop</groupId>
        <artifactId>hadoop-auth</artifactId>
        <version>${project.version}</version>
      </dependency>
      <dependency>
        <groupId>org.apache.hadoop</groupId>
        <artifactId>hadoop-hdfs</artifactId>
        <version>${project.version}</version>
      </dependency>
      <dependency>
        <groupId>org.apache.hadoop</groupId>
        <artifactId>hadoop-hdfs</artifactId>
        <version>${project.version}</version>
        <type>test-jar</type>
      </dependency>
      <dependency>
        <groupId>org.apache.hadoop</groupId>
        <artifactId>hadoop-mapreduce-client-app</artifactId>
        <version>${project.version}</version>
      </dependency>
      <dependency>
        <groupId>org.apache.hadoop</groupId>
        <artifactId>hadoop-yarn-api</artifactId>
        <version>${project.version}</version>
      </dependency>

      <dependency>
        <groupId>org.apache.hadoop</groupId>
        <artifactId>hadoop-mapreduce-client-core</artifactId>
        <version>${project.version}</version>
      </dependency>

      <dependency>
        <groupId>org.apache.hadoop</groupId>
        <artifactId>hadoop-mapreduce-client-jobclient</artifactId>
        <version>${project.version}</version>
      </dependency>

      <dependency>
        <groupId>org.apache.hadoop</groupId>
         <artifactId>hadoop-yarn-server-tests</artifactId>
        <version>${project.version}</version>
        <type>test-jar</type>
      </dependency>

      <dependency>
        <groupId>org.apache.hadoop</groupId>
         <artifactId>hadoop-mapreduce-client-jobclient</artifactId>
        <version>${project.version}</version>
        <type>test-jar</type>
      </dependency>

      <dependency>
        <groupId>org.apache.hadoop</groupId>
        <artifactId>hadoop-mapreduce-client-hs</artifactId>
        <version>${project.version}</version>
      </dependency>

      <dependency>
        <groupId>org.apache.hadoop</groupId>
        <artifactId>hadoop-hdfs</artifactId>
        <version>${project.version}</version>
        <type>test-jar</type>
      </dependency>

      <dependency>
        <groupId>org.apache.hadoop</groupId>
        <artifactId>hadoop-mapreduce-examples</artifactId>
        <version>${project.version}</version>
      </dependency>

      <dependency>
        <groupId>com.google.guava</groupId>
        <artifactId>guava</artifactId>
        <version>r09</version>
      </dependency>
      <dependency>
        <groupId>commons-cli</groupId>
        <artifactId>commons-cli</artifactId>
        <version>1.2</version>
      </dependency>
      <dependency>
        <groupId>org.apache.commons</groupId>
        <artifactId>commons-math</artifactId>
        <version>2.1</version>
      </dependency>
      <dependency>
        <groupId>xmlenc</groupId>
        <artifactId>xmlenc</artifactId>
        <version>0.52</version>
      </dependency>
      <dependency>
        <groupId>commons-httpclient</groupId>
        <artifactId>commons-httpclient</artifactId>
        <version>3.1</version>
      </dependency>
      <dependency>
        <groupId>commons-codec</groupId>
        <artifactId>commons-codec</artifactId>
        <version>1.4</version>
      </dependency>
      <dependency>
        <groupId>commons-net</groupId>
        <artifactId>commons-net</artifactId>
        <version>1.4.1</version>
      </dependency>
      <dependency>
        <groupId>javax.servlet</groupId>
        <artifactId>servlet-api</artifactId>
        <version>2.5</version>
      </dependency>
      <dependency>
        <groupId>org.mortbay.jetty</groupId>
        <artifactId>jetty</artifactId>
        <version>6.1.26</version>
        <exclusions>
          <exclusion>
            <groupId>org.mortbay.jetty</groupId>
            <artifactId>servlet-api</artifactId>
          </exclusion>
        </exclusions>
      </dependency>
      <dependency>
        <groupId>org.mortbay.jetty</groupId>
        <artifactId>jetty-util</artifactId>
        <version>6.1.26</version>
      </dependency>

      <dependency>
        <groupId>asm</groupId>
        <artifactId>asm</artifactId>
        <version>3.2</version>
      </dependency>
      <dependency>
        <groupId>com.sun.jersey</groupId>
        <artifactId>jersey-core</artifactId>
        <version>1.8</version>
      </dependency>
      <dependency>
        <groupId>com.sun.jersey</groupId>
        <artifactId>jersey-json</artifactId>
        <version>1.8</version>
      </dependency>
      <dependency>
        <groupId>com.sun.jersey</groupId>
        <artifactId>jersey-server</artifactId>
        <version>1.8</version>
      </dependency>

      <dependency>
        <groupId>org.mortbay.jetty</groupId>
        <artifactId>jetty-servlet-tester</artifactId>
        <version>6.1.26</version>
      </dependency>
      <dependency>
        <groupId>tomcat</groupId>
        <artifactId>jasper-compiler</artifactId>
        <version>5.5.23</version>
        <exclusions>
          <exclusion>
            <groupId>javax.servlet</groupId>
            <artifactId>jsp-api</artifactId>
          </exclusion>
          <exclusion>
            <groupId>ant</groupId>
            <artifactId>ant</artifactId>
          </exclusion>
        </exclusions>
      </dependency>
      <dependency>
        <groupId>tomcat</groupId>
        <artifactId>jasper-runtime</artifactId>
        <version>5.5.23</version>
      </dependency>
      <dependency>
        <groupId>javax.servlet.jsp</groupId>
        <artifactId>jsp-api</artifactId>
        <version>2.1</version>
      </dependency>
      <dependency>
        <groupId>commons-el</groupId>
        <artifactId>commons-el</artifactId>
        <version>1.0</version>
      </dependency>
      <dependency>
        <groupId>commons-logging</groupId>
        <artifactId>commons-logging</artifactId>
        <version>1.1.1</version>
        <exclusions>
          <exclusion>
            <groupId>avalon-framework</groupId>
            <artifactId>avalon-framework</artifactId>
          </exclusion>
          <exclusion>
            <groupId>logkit</groupId>
            <artifactId>logkit</artifactId>
          </exclusion>
          <exclusion>
            <groupId>javax.servlet</groupId>
            <artifactId>servlet-api</artifactId>
          </exclusion>
        </exclusions>
      </dependency>
      <dependency>
        <groupId>commons-logging</groupId>
        <artifactId>commons-logging-api</artifactId>
        <version>1.1</version>
      </dependency>
      <dependency>
        <groupId>log4j</groupId>
        <artifactId>log4j</artifactId>
        <version>1.2.15</version>
        <exclusions>
          <exclusion>
            <groupId>com.sun.jdmk</groupId>
            <artifactId>jmxtools</artifactId>
          </exclusion>
          <exclusion>
            <groupId>com.sun.jmx</groupId>
            <artifactId>jmxri</artifactId>
          </exclusion>
          <exclusion>
            <groupId>javax.mail</groupId>
            <artifactId>mail</artifactId>
          </exclusion>
          <exclusion>
            <groupId>javax.jms</groupId>
            <artifactId>jmx</artifactId>
          </exclusion>
          <exclusion>
            <groupId>javax.jms</groupId>
            <artifactId>jms</artifactId>
          </exclusion>
        </exclusions>
      </dependency>
      <dependency>
        <groupId>net.java.dev.jets3t</groupId>
        <artifactId>jets3t</artifactId>
        <version>0.6.1</version>
      </dependency>
      <dependency>
        <groupId>org.apache.mina</groupId>
        <artifactId>mina-core</artifactId>
        <version>2.0.0-M5</version>
      </dependency>
      <dependency>
        <groupId>org.apache.ftpserver</groupId>
        <artifactId>ftplet-api</artifactId>
        <version>1.0.0</version>
      </dependency>
      <dependency>
        <groupId>org.apache.ftpserver</groupId>
        <artifactId>ftpserver-core</artifactId>
        <version>1.0.0</version>
      </dependency>
      <dependency>
        <groupId>org.apache.ftpserver</groupId>
        <artifactId>ftpserver-deprecated</artifactId>
        <version>1.0.0-M2</version>
      </dependency>
      <dependency>
        <groupId>junit</groupId>
        <artifactId>junit</artifactId>
        <version>4.8.1</version>
      </dependency>
      <dependency>
        <groupId>commons-lang</groupId>
        <artifactId>commons-lang</artifactId>
        <version>2.5</version>
      </dependency>
      <dependency>
        <groupId>commons-collections</groupId>
        <artifactId>commons-collections</artifactId>
        <version>3.2.1</version>
      </dependency>
      <dependency>
        <groupId>commons-configuration</groupId>
        <artifactId>commons-configuration</artifactId>
        <version>1.6</version>
      </dependency>
      <dependency>
        <groupId>hsqldb</groupId>
        <artifactId>hsqldb</artifactId>
        <version>1.8.0.7</version>
      </dependency>
      <dependency>
        <groupId>org.slf4j</groupId>
        <artifactId>slf4j-api</artifactId>
        <version>1.5.11</version>
      </dependency>
      <dependency>
        <groupId>org.slf4j</groupId>
        <artifactId>slf4j-log4j12</artifactId>
        <version>1.5.11</version>
      </dependency>
      <dependency>
        <groupId>org.eclipse.jdt</groupId>
        <artifactId>core</artifactId>
        <version>3.1.1</version>
      </dependency>
      <dependency>
        <groupId>oro</groupId>
        <artifactId>oro</artifactId>
        <version>2.0.8</version>
      </dependency>
      <dependency>
        <groupId>org.codehaus.jackson</groupId>
        <artifactId>jackson-mapper-asl</artifactId>
        <version>1.7.1</version>
      </dependency>
      <dependency>
        <groupId>org.aspectj</groupId>
        <artifactId>aspectjtools</artifactId>
        <version>1.6.5</version>
      </dependency>
      <dependency>
        <groupId>org.aspectj</groupId>
        <artifactId>aspectjrt</artifactId>
        <version>1.6.5</version>
      </dependency>
      <dependency>
        <groupId>org.mockito</groupId>
        <artifactId>mockito-all</artifactId>
        <version>1.8.5</version>
      </dependency>
      <dependency>
        <groupId>org.apache.avro</groupId>
        <artifactId>avro</artifactId>
        <version>1.5.3</version>
      </dependency>
      <dependency>
        <groupId>org.apache.avro</groupId>
        <artifactId>avro-ipc</artifactId>
        <version>1.5.3</version>
      </dependency>
      <dependency>
        <groupId>net.sf.kosmosfs</groupId>
        <artifactId>kfs</artifactId>
        <version>0.3</version>
      </dependency>
      <dependency>
        <groupId>org.apache.ant</groupId>
        <artifactId>ant</artifactId>
        <version>1.8.1</version>
      </dependency>
      <dependency>
        <groupId>com.google.protobuf</groupId>
        <artifactId>protobuf-java</artifactId>
        <version>2.4.0a</version>
      </dependency>
      <dependency>
        <groupId>commons-daemon</groupId>
        <artifactId>commons-daemon</artifactId>
        <version>${commons-daemon.version}</version>
      </dependency>
      <dependency>
<<<<<<< HEAD
        <groupId>com.jcraft</groupId>
        <artifactId>jsch</artifactId>
        <version>0.1.42</version>
=======
        <groupId>org.jdom</groupId>
        <artifactId>jdom</artifactId>
        <version>1.1</version>
      </dependency>
      <dependency>
        <groupId>com.googlecode.json-simple</groupId>
        <artifactId>json-simple</artifactId>
        <version>1.1</version>
>>>>>>> 0f703982
      </dependency>
    </dependencies>
  </dependencyManagement>

  <build>
    <pluginManagement>
      <plugins>
        <plugin>
          <groupId>org.apache.maven.plugins</groupId>
          <artifactId>maven-compiler-plugin</artifactId>
          <version>2.3.2</version>
        </plugin>
        <plugin>
          <groupId>org.apache.maven.plugins</groupId>
          <artifactId>maven-dependency-plugin</artifactId>
          <version>2.1</version>
        </plugin>
        <plugin>
          <groupId>org.codehaus.mojo</groupId>
          <artifactId>build-helper-maven-plugin</artifactId>
          <version>1.5</version>
        </plugin>
        <plugin>
          <groupId>org.apache.maven.plugins</groupId>
          <artifactId>maven-surefire-plugin</artifactId>
          <version>2.10</version>
        </plugin>
        <plugin>
          <groupId>org.apache.maven.plugins</groupId>
          <artifactId>maven-jar-plugin</artifactId>
          <version>2.3.1</version>
        </plugin>
        <plugin>
          <groupId>org.apache.maven.plugins</groupId>
          <artifactId>maven-assembly-plugin</artifactId>
          <version>2.2-beta-3</version>
        </plugin>
        <plugin>
          <groupId>org.apache.maven.plugins</groupId>
          <artifactId>maven-javadoc-plugin</artifactId>
          <version>2.7</version>
        </plugin>
        <plugin>
          <groupId>org.apache.maven.plugins</groupId>
          <artifactId>maven-antrun-plugin</artifactId>
          <version>1.6</version>
        </plugin>
        <plugin>
          <groupId>org.apache.maven.plugins</groupId>
          <artifactId>maven-war-plugin</artifactId>
          <version>2.1</version>
        </plugin>
        <plugin>
          <groupId>org.codehaus.mojo</groupId>
          <artifactId>findbugs-maven-plugin</artifactId>
          <version>2.3.2</version>
        </plugin>
        <plugin>
          <groupId>com.atlassian.maven.plugins</groupId>
          <artifactId>maven-clover2-plugin</artifactId>
          <version>3.0.5</version>
        </plugin>
        <plugin>
          <groupId>org.apache.maven.plugins</groupId>
          <artifactId>maven-checkstyle-plugin</artifactId>
          <version>2.6</version>
        </plugin>
        <plugin>
          <groupId>org.codehaus.mojo</groupId>
          <artifactId>native-maven-plugin</artifactId>
          <version>1.0-alpha-7</version>
        </plugin>
        <plugin>
          <groupId>org.codehaus.mojo</groupId>
          <artifactId>make-maven-plugin</artifactId>
          <version>1.0-beta-1</version>
        </plugin>
        <plugin>
          <groupId>org.apache.maven.plugins</groupId>
          <artifactId>maven-source-plugin</artifactId>
          <version>2.1.2</version>
        </plugin>
        <plugin>
          <groupId>org.apache.avro</groupId>
          <artifactId>avro-maven-plugin</artifactId>
          <version>1.5.3</version>
        </plugin>
        <plugin>
          <groupId>org.codehaus.mojo.jspc</groupId>
          <artifactId>jspc-maven-plugin</artifactId>
          <version>2.0-alpha-3</version>
        </plugin>
        <plugin>
          <groupId>org.apache.maven.plugins</groupId>
          <artifactId>maven-site-plugin</artifactId>
          <version>3.0</version>
        </plugin>
        <plugin>
          <groupId>org.apache.maven.plugins</groupId>
          <artifactId>maven-project-info-reports-plugin</artifactId>
          <version>2.4</version>
        </plugin>
        <plugin>
          <groupId>org.codehaus.mojo</groupId>
          <artifactId>exec-maven-plugin</artifactId>
          <version>1.2</version>
        </plugin>
      </plugins>
    </pluginManagement>

    <plugins>
      <plugin>
        <groupId>org.apache.maven.plugins</groupId>
        <artifactId>maven-antrun-plugin</artifactId>
        <executions>
          <execution>
            <id>create-testdirs</id>
            <phase>validate</phase>
            <goals>
              <goal>run</goal>
            </goals>
            <configuration>
              <target>
                <mkdir dir="${test.build.dir}"/>
                <mkdir dir="${test.build.data}"/>
              </target>
            </configuration>
          </execution>
        </executions>
      </plugin>
      <plugin>
        <groupId>org.apache.maven.plugins</groupId>
        <artifactId>maven-compiler-plugin</artifactId>
        <configuration>
          <source>1.6</source>
          <target>1.6</target>
        </configuration>
      </plugin>
      <plugin>
        <groupId>org.apache.maven.plugins</groupId>
        <artifactId>maven-surefire-plugin</artifactId>
        <configuration>
          <forkMode>always</forkMode>
          <forkedProcessTimeoutInSeconds>900</forkedProcessTimeoutInSeconds>
          <argLine>-Xmx1024m</argLine>
          <environmentVariables>
            <LD_LIBRARY_PATH>${env.LD_LIBRARY_PATH}:${project.build.directory}/native/target/usr/local/lib</LD_LIBRARY_PATH>
          </environmentVariables>
          <systemPropertyVariables>


            <!-- TODO: all references in testcases should be updated to this default -->
            <test.build.dir>${test.build.dir}</test.build.dir>
            <hadoop.tmp.dir>${hadoop.tmp.dir}</hadoop.tmp.dir>
            <test.build.data>${test.build.data}</test.build.data>
            <test.build.webapps>${test.build.webapps}</test.build.webapps>
            <test.cache.data>${test.cache.data}</test.cache.data>
            <hadoop.log.dir>${hadoop.log.dir}</hadoop.log.dir>
            <test.build.classes>${test.build.classes}</test.build.classes>

            <java.net.preferIPv4Stack>true</java.net.preferIPv4Stack>
            <java.security.krb5.conf>${basedir}/src/test/resources/krb5.conf</java.security.krb5.conf>
            <java.security.egd>file:///dev/urandom</java.security.egd>
          </systemPropertyVariables>
          <includes>
            <include>**/Test*.java</include>
          </includes>
          <excludes>
            <exclude>**/${test.exclude}.java</exclude>
            <exclude>${test.exclude.pattern}</exclude>
            <exclude>**/Test*$*.java</exclude>
          </excludes>
        </configuration>
      </plugin>
    </plugins>
  </build>

  <profiles>
    <profile>
      <id>os.linux</id>
      <activation>
        <os>
          <family>!Mac</family>
        </os>
      </activation>
      <properties>
        <build.platform>${os.name}-${os.arch}-${sun.arch.data.model}</build.platform>
      </properties>
      <dependencies>
        <dependency>
          <groupId>jdk.tools</groupId>
          <artifactId>jdk.tools</artifactId>
          <version>1.6</version>
          <scope>system</scope>
          <systemPath>${env.JAVA_HOME}/lib/tools.jar</systemPath>
        </dependency>
      </dependencies>
    </profile>
    <profile>
      <id>os.mac</id>
      <activation>
        <os>
          <family>Mac</family>
        </os>
      </activation>
      <properties>
        <build.platform>Mac_OS_X-${sun.arch.data.model}</build.platform>
      </properties>
    </profile>

    <profile>
      <id>clover</id>
      <activation>
        <activeByDefault>false</activeByDefault>
        <property>
          <name>clover</name>
        </property>
      </activation>
      <properties>
        <cloverLicenseLocation>${user.home}/.clover.license</cloverLicenseLocation>
        <cloverDatabase>${project.build.directory}/clover/hadoop-coverage.db</cloverDatabase>
      </properties>
      <build>
        <plugins>
          <plugin>
            <groupId>com.atlassian.maven.plugins</groupId>
            <artifactId>maven-clover2-plugin</artifactId>
            <configuration>
              <includesTestSourceRoots>true</includesTestSourceRoots>
              <licenseLocation>${cloverLicenseLocation}</licenseLocation>
              <cloverDatabase>${cloverDatabase}</cloverDatabase>
              <targetPercentage>50%</targetPercentage>
              <outputDirectory>${project.build.directory}/clover</outputDirectory>
              <generateHtml>true</generateHtml>
              <generateXml>true</generateXml>
            </configuration>
            <executions>
              <execution>
                <id>setup</id>
                <phase>generate-sources</phase>
                <goals>
                  <goal>setup</goal>
                </goals>
              </execution>
              <execution>
                <id>clover</id>
                <phase>test</phase>
                <goals>
                  <goal>clover</goal>
                </goals>
              </execution>
            </executions>
          </plugin>
        </plugins>
      </build>
    </profile>
    <profile>
      <id>test-patch</id>
      <activation>
        <activeByDefault>false</activeByDefault>
      </activation>
      <build>
        <plugins>
          <plugin>
            <groupId>org.apache.maven.plugins</groupId>
            <artifactId>maven-compiler-plugin</artifactId>
            <configuration>
              <fork>true</fork>
              <source>1.6</source>
              <target>1.6</target>
              <compilerArguments>
                <Xlint/>
                <Xmaxwarns>9999</Xmaxwarns>
              </compilerArguments>
            </configuration>
          </plugin>
        </plugins>
      </build>
    </profile>
  </profiles>
</project><|MERGE_RESOLUTION|>--- conflicted
+++ resolved
@@ -435,11 +435,11 @@
         <version>${commons-daemon.version}</version>
       </dependency>
       <dependency>
-<<<<<<< HEAD
         <groupId>com.jcraft</groupId>
         <artifactId>jsch</artifactId>
         <version>0.1.42</version>
-=======
+      </dependency>
+      <dependency>
         <groupId>org.jdom</groupId>
         <artifactId>jdom</artifactId>
         <version>1.1</version>
@@ -448,7 +448,6 @@
         <groupId>com.googlecode.json-simple</groupId>
         <artifactId>json-simple</artifactId>
         <version>1.1</version>
->>>>>>> 0f703982
       </dependency>
     </dependencies>
   </dependencyManagement>
