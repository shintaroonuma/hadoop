--- conflicted
+++ resolved
@@ -2267,22 +2267,6 @@
       final INodeFileUnderConstruction pendingFile =
           (INodeFileUnderConstruction) inodes[inodes.length - 1];
 
-<<<<<<< HEAD
-      final INodesInPath iip = dir.getINodesInPath4Write(src);
-      final INodeFileUnderConstruction pendingFile
-          = checkLease(src, clientName, iip.getLastINode());
-                                                           
-      if (!checkFileProgress(pendingFile, false)) {
-        throw new NotReplicatedYetException("Not replicated yet:" + src);
-      }
-
-      // allocate new block record block locations in INode.
-      newBlock = allocateBlock(src, iip, targets);
-      
-      for (DatanodeDescriptor dn : targets) {
-        dn.incBlocksScheduled();
-      }
-=======
       if(onRetryBlock[0] != null) {
         // This is a retry. Just return the last block.
         return onRetryBlock[0];
@@ -2296,7 +2280,6 @@
       newBlock = createNewBlock();
       saveAllocatedBlock(src, inodesInPath, newBlock, targets);
 
->>>>>>> 6e72c673
       dir.persistBlocks(src, pendingFile);
       offset = pendingFile.computeFileSize(true);
     } finally {
@@ -2329,8 +2312,7 @@
     checkFsObjectLimit();
 
     Block previousBlock = ExtendedBlock.getLocalBlock(previous);
-    final INodesInPath inodesInPath =
-        dir.rootDir.getExistingPathINodes(src, true);
+    final INodesInPath inodesInPath = dir.getINodesInPath4Write(src);
     final INode[] inodes = inodesInPath.getINodes();
     final INodeFileUnderConstruction pendingFile
         = checkLease(src, fileId, clientName, inodes[inodes.length - 1]);
@@ -2501,20 +2483,12 @@
     return true;
   }
   
-<<<<<<< HEAD
   /** make sure that we still have the lease on this file. */
-  private INodeFileUnderConstruction checkLease(String src, String holder) 
-      throws LeaseExpiredException, UnresolvedLinkException {
-    return checkLease(src, holder, dir.getINode(src));
-=======
-  // make sure that we still have the lease on this file.
   private INodeFileUnderConstruction checkLease(String src, String holder)
       throws LeaseExpiredException, UnresolvedLinkException,
       FileNotFoundException {
-    assert hasReadOrWriteLock();
     return checkLease(src, INodeId.GRANDFATHER_INODE_ID, holder,
         dir.getINode(src));
->>>>>>> 6e72c673
   }
   
   private INodeFileUnderConstruction checkLease(String src, long fileId,
@@ -2582,7 +2556,8 @@
     final INodesInPath iip = dir.getLastINodeInPath(src);
     final INodeFileUnderConstruction pendingFile;
     try {
-      pendingFile = checkLease(src, holder, iip.getINode(0)); 
+      pendingFile = checkLease(src, INodeId.GRANDFATHER_INODE_ID,
+          holder, iip.getINode(0)); 
     } catch (LeaseExpiredException lee) {
       final INode inode = dir.getINode(src);
       if (inode != null && inode instanceof INodeFile && !inode.isUnderConstruction()) {
