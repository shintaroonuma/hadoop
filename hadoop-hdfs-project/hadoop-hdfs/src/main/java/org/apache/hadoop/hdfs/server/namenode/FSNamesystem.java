/**
 * Licensed to the Apache Software Foundation (ASF) under one
 * or more contributor license agreements.  See the NOTICE file
 * distributed with this work for additional information
 * regarding copyright ownership.  The ASF licenses this file
 * to you under the Apache License, Version 2.0 (the
 * "License"); you may not use this file except in compliance
 * with the License.  You may obtain a copy of the License at
 *
 *     http://www.apache.org/licenses/LICENSE-2.0
 *
 * Unless required by applicable law or agreed to in writing, software
 * distributed under the License is distributed on an "AS IS" BASIS,
 * WITHOUT WARRANTIES OR CONDITIONS OF ANY KIND, either express or implied.
 * See the License for the specific language governing permissions and
 * limitations under the License.
 */
package org.apache.hadoop.hdfs.server.namenode;

import static org.apache.hadoop.fs.CommonConfigurationKeysPublic.FS_TRASH_INTERVAL_DEFAULT;
import static org.apache.hadoop.fs.CommonConfigurationKeysPublic.FS_TRASH_INTERVAL_KEY;
import static org.apache.hadoop.fs.CommonConfigurationKeysPublic.IO_FILE_BUFFER_SIZE_DEFAULT;
import static org.apache.hadoop.fs.CommonConfigurationKeysPublic.IO_FILE_BUFFER_SIZE_KEY;
import static org.apache.hadoop.hdfs.DFSConfigKeys.DFS_BLOCK_SIZE_DEFAULT;
import static org.apache.hadoop.hdfs.DFSConfigKeys.DFS_BLOCK_SIZE_KEY;
import static org.apache.hadoop.hdfs.DFSConfigKeys.DFS_BYTES_PER_CHECKSUM_DEFAULT;
import static org.apache.hadoop.hdfs.DFSConfigKeys.DFS_BYTES_PER_CHECKSUM_KEY;
import static org.apache.hadoop.hdfs.DFSConfigKeys.DFS_CHECKSUM_TYPE_DEFAULT;
import static org.apache.hadoop.hdfs.DFSConfigKeys.DFS_CHECKSUM_TYPE_KEY;
import static org.apache.hadoop.hdfs.DFSConfigKeys.DFS_CLIENT_WRITE_PACKET_SIZE_DEFAULT;
import static org.apache.hadoop.hdfs.DFSConfigKeys.DFS_CLIENT_WRITE_PACKET_SIZE_KEY;
import static org.apache.hadoop.hdfs.DFSConfigKeys.DFS_ENCRYPT_DATA_TRANSFER_DEFAULT;
import static org.apache.hadoop.hdfs.DFSConfigKeys.DFS_ENCRYPT_DATA_TRANSFER_KEY;
import static org.apache.hadoop.hdfs.DFSConfigKeys.DFS_HA_STANDBY_CHECKPOINTS_DEFAULT;
import static org.apache.hadoop.hdfs.DFSConfigKeys.DFS_HA_STANDBY_CHECKPOINTS_KEY;
import static org.apache.hadoop.hdfs.DFSConfigKeys.DFS_NAMENODE_ACCESSTIME_PRECISION_KEY;
import static org.apache.hadoop.hdfs.DFSConfigKeys.DFS_NAMENODE_DELEGATION_KEY_UPDATE_INTERVAL_DEFAULT;
import static org.apache.hadoop.hdfs.DFSConfigKeys.DFS_NAMENODE_DELEGATION_KEY_UPDATE_INTERVAL_KEY;
import static org.apache.hadoop.hdfs.DFSConfigKeys.DFS_NAMENODE_DELEGATION_TOKEN_ALWAYS_USE_DEFAULT;
import static org.apache.hadoop.hdfs.DFSConfigKeys.DFS_NAMENODE_DELEGATION_TOKEN_ALWAYS_USE_KEY;
import static org.apache.hadoop.hdfs.DFSConfigKeys.DFS_NAMENODE_DELEGATION_TOKEN_MAX_LIFETIME_DEFAULT;
import static org.apache.hadoop.hdfs.DFSConfigKeys.DFS_NAMENODE_DELEGATION_TOKEN_MAX_LIFETIME_KEY;
import static org.apache.hadoop.hdfs.DFSConfigKeys.DFS_NAMENODE_DELEGATION_TOKEN_RENEW_INTERVAL_DEFAULT;
import static org.apache.hadoop.hdfs.DFSConfigKeys.DFS_NAMENODE_DELEGATION_TOKEN_RENEW_INTERVAL_KEY;
import static org.apache.hadoop.hdfs.DFSConfigKeys.DFS_NAMENODE_EDITS_DIR_KEY;
import static org.apache.hadoop.hdfs.DFSConfigKeys.DFS_NAMENODE_EDITS_DIR_REQUIRED_KEY;
import static org.apache.hadoop.hdfs.DFSConfigKeys.DFS_NAMENODE_MAX_OBJECTS_DEFAULT;
import static org.apache.hadoop.hdfs.DFSConfigKeys.DFS_NAMENODE_MAX_OBJECTS_KEY;
import static org.apache.hadoop.hdfs.DFSConfigKeys.DFS_NAMENODE_NAME_DIR_KEY;
import static org.apache.hadoop.hdfs.DFSConfigKeys.DFS_NAMENODE_REPLICATION_MIN_DEFAULT;
import static org.apache.hadoop.hdfs.DFSConfigKeys.DFS_NAMENODE_REPLICATION_MIN_KEY;
import static org.apache.hadoop.hdfs.DFSConfigKeys.DFS_NAMENODE_REPL_QUEUE_THRESHOLD_PCT_KEY;
import static org.apache.hadoop.hdfs.DFSConfigKeys.DFS_NAMENODE_RESOURCE_CHECK_INTERVAL_DEFAULT;
import static org.apache.hadoop.hdfs.DFSConfigKeys.DFS_NAMENODE_RESOURCE_CHECK_INTERVAL_KEY;
import static org.apache.hadoop.hdfs.DFSConfigKeys.DFS_NAMENODE_SAFEMODE_EXTENSION_KEY;
import static org.apache.hadoop.hdfs.DFSConfigKeys.DFS_NAMENODE_SAFEMODE_MIN_DATANODES_DEFAULT;
import static org.apache.hadoop.hdfs.DFSConfigKeys.DFS_NAMENODE_SAFEMODE_MIN_DATANODES_KEY;
import static org.apache.hadoop.hdfs.DFSConfigKeys.DFS_NAMENODE_SAFEMODE_THRESHOLD_PCT_DEFAULT;
import static org.apache.hadoop.hdfs.DFSConfigKeys.DFS_NAMENODE_SAFEMODE_THRESHOLD_PCT_KEY;
import static org.apache.hadoop.hdfs.DFSConfigKeys.DFS_NAMENODE_SHARED_EDITS_DIR_KEY;
import static org.apache.hadoop.hdfs.DFSConfigKeys.DFS_PERMISSIONS_ENABLED_DEFAULT;
import static org.apache.hadoop.hdfs.DFSConfigKeys.DFS_PERMISSIONS_ENABLED_KEY;
import static org.apache.hadoop.hdfs.DFSConfigKeys.DFS_PERMISSIONS_SUPERUSERGROUP_DEFAULT;
import static org.apache.hadoop.hdfs.DFSConfigKeys.DFS_PERMISSIONS_SUPERUSERGROUP_KEY;
import static org.apache.hadoop.hdfs.DFSConfigKeys.DFS_PERSIST_BLOCKS_DEFAULT;
import static org.apache.hadoop.hdfs.DFSConfigKeys.DFS_PERSIST_BLOCKS_KEY;
import static org.apache.hadoop.hdfs.DFSConfigKeys.DFS_REPLICATION_DEFAULT;
import static org.apache.hadoop.hdfs.DFSConfigKeys.DFS_REPLICATION_KEY;
import static org.apache.hadoop.hdfs.DFSConfigKeys.DFS_SUPPORT_APPEND_DEFAULT;
import static org.apache.hadoop.hdfs.DFSConfigKeys.DFS_SUPPORT_APPEND_KEY;
import static org.apache.hadoop.util.Time.now;

import java.io.BufferedWriter;
import java.io.ByteArrayInputStream;
import java.io.DataInputStream;
import java.io.DataOutputStream;
import java.io.File;
import java.io.FileNotFoundException;
import java.io.FileWriter;
import java.io.IOException;
import java.io.PrintWriter;
import java.io.StringWriter;
import java.lang.management.ManagementFactory;
import java.net.InetAddress;
import java.net.URI;
import java.util.ArrayList;
import java.util.Arrays;
import java.util.Collection;
import java.util.Collections;
import java.util.Date;
import java.util.EnumSet;
import java.util.HashMap;
import java.util.HashSet;
import java.util.Iterator;
import java.util.LinkedHashSet;
import java.util.List;
import java.util.Map;
import java.util.Set;
import java.util.concurrent.TimeUnit;
import java.util.concurrent.locks.ReentrantReadWriteLock;

import javax.management.NotCompliantMBeanException;
import javax.management.ObjectName;
import javax.management.StandardMBean;

import org.apache.commons.logging.Log;
import org.apache.commons.logging.LogFactory;
import org.apache.hadoop.HadoopIllegalArgumentException;
import org.apache.hadoop.classification.InterfaceAudience;
import org.apache.hadoop.conf.Configuration;
import org.apache.hadoop.fs.ContentSummary;
import org.apache.hadoop.fs.CreateFlag;
import org.apache.hadoop.fs.FileAlreadyExistsException;
import org.apache.hadoop.fs.FsServerDefaults;
import org.apache.hadoop.fs.InvalidPathException;
import org.apache.hadoop.fs.Options;
import org.apache.hadoop.fs.Options.Rename;
import org.apache.hadoop.fs.ParentNotDirectoryException;
import org.apache.hadoop.fs.Path;
import org.apache.hadoop.fs.UnresolvedLinkException;
import org.apache.hadoop.fs.permission.FsAction;
import org.apache.hadoop.fs.permission.FsPermission;
import org.apache.hadoop.fs.permission.PermissionStatus;
import org.apache.hadoop.ha.ServiceFailedException;
import org.apache.hadoop.hdfs.DFSUtil;
import org.apache.hadoop.hdfs.HAUtil;
import org.apache.hadoop.hdfs.HdfsConfiguration;
import org.apache.hadoop.hdfs.protocol.AlreadyBeingCreatedException;
import org.apache.hadoop.hdfs.protocol.Block;
import org.apache.hadoop.hdfs.protocol.ClientProtocol;
import org.apache.hadoop.hdfs.protocol.DatanodeID;
import org.apache.hadoop.hdfs.protocol.DatanodeInfo;
import org.apache.hadoop.hdfs.protocol.DirectoryListing;
import org.apache.hadoop.hdfs.protocol.ExtendedBlock;
import org.apache.hadoop.hdfs.protocol.HdfsConstants;
import org.apache.hadoop.hdfs.protocol.HdfsConstants.DatanodeReportType;
import org.apache.hadoop.hdfs.protocol.HdfsConstants.SafeModeAction;
import org.apache.hadoop.hdfs.protocol.HdfsFileStatus;
import org.apache.hadoop.hdfs.protocol.LocatedBlock;
import org.apache.hadoop.hdfs.protocol.LocatedBlocks;
import org.apache.hadoop.hdfs.protocol.QuotaExceededException;
import org.apache.hadoop.hdfs.protocol.RecoveryInProgressException;
import org.apache.hadoop.hdfs.protocol.datatransfer.ReplaceDatanodeOnFailure;
import org.apache.hadoop.hdfs.security.token.block.BlockTokenSecretManager;
import org.apache.hadoop.hdfs.security.token.block.BlockTokenSecretManager.AccessMode;
import org.apache.hadoop.hdfs.security.token.delegation.DelegationTokenIdentifier;
import org.apache.hadoop.hdfs.security.token.delegation.DelegationTokenSecretManager;
import org.apache.hadoop.hdfs.server.blockmanagement.BlockInfo;
import org.apache.hadoop.hdfs.server.blockmanagement.BlockInfoUnderConstruction;
import org.apache.hadoop.hdfs.server.blockmanagement.BlockManager;
import org.apache.hadoop.hdfs.server.blockmanagement.DatanodeDescriptor;
import org.apache.hadoop.hdfs.server.blockmanagement.DatanodeManager;
import org.apache.hadoop.hdfs.server.blockmanagement.DatanodeStatistics;
import org.apache.hadoop.hdfs.server.common.GenerationStamp;
import org.apache.hadoop.hdfs.server.common.HdfsServerConstants.BlockUCState;
import org.apache.hadoop.hdfs.server.common.HdfsServerConstants.NamenodeRole;
import org.apache.hadoop.hdfs.server.common.HdfsServerConstants.StartupOption;
import org.apache.hadoop.hdfs.server.common.Storage;
import org.apache.hadoop.hdfs.server.common.Storage.StorageDirType;
import org.apache.hadoop.hdfs.server.common.Storage.StorageDirectory;
import org.apache.hadoop.hdfs.server.common.Util;
import org.apache.hadoop.hdfs.server.namenode.LeaseManager.Lease;
import org.apache.hadoop.hdfs.server.namenode.NameNode.OperationCategory;
import org.apache.hadoop.hdfs.server.namenode.ha.ActiveState;
import org.apache.hadoop.hdfs.server.namenode.ha.EditLogTailer;
import org.apache.hadoop.hdfs.server.namenode.ha.HAContext;
import org.apache.hadoop.hdfs.server.namenode.ha.HAState;
import org.apache.hadoop.hdfs.server.namenode.ha.StandbyCheckpointer;
import org.apache.hadoop.hdfs.server.namenode.ha.StandbyState;
import org.apache.hadoop.hdfs.server.namenode.metrics.FSNamesystemMBean;
import org.apache.hadoop.hdfs.server.namenode.metrics.NameNodeMetrics;
import org.apache.hadoop.hdfs.server.namenode.snapshot.INodeFileWithLink;
import org.apache.hadoop.hdfs.server.namenode.snapshot.SnapshotManager;
import org.apache.hadoop.hdfs.server.namenode.web.resources.NamenodeWebHdfsMethods;
import org.apache.hadoop.hdfs.server.protocol.DatanodeCommand;
import org.apache.hadoop.hdfs.server.protocol.DatanodeRegistration;
import org.apache.hadoop.hdfs.server.protocol.HeartbeatResponse;
import org.apache.hadoop.hdfs.server.protocol.NNHAStatusHeartbeat;
import org.apache.hadoop.hdfs.server.protocol.NamenodeCommand;
import org.apache.hadoop.hdfs.server.protocol.NamenodeRegistration;
import org.apache.hadoop.hdfs.server.protocol.NamespaceInfo;
import org.apache.hadoop.io.IOUtils;
import org.apache.hadoop.io.Text;
import org.apache.hadoop.ipc.Server;
import org.apache.hadoop.ipc.StandbyException;
import org.apache.hadoop.metrics2.annotation.Metric;
import org.apache.hadoop.metrics2.annotation.Metrics;
import org.apache.hadoop.metrics2.lib.DefaultMetricsSystem;
import org.apache.hadoop.metrics2.util.MBeans;
import org.apache.hadoop.net.NetworkTopology;
import org.apache.hadoop.net.Node;
import org.apache.hadoop.security.AccessControlException;
import org.apache.hadoop.security.UserGroupInformation;
import org.apache.hadoop.security.UserGroupInformation.AuthenticationMethod;
import org.apache.hadoop.security.token.SecretManager.InvalidToken;
import org.apache.hadoop.security.token.Token;
import org.apache.hadoop.security.token.delegation.DelegationKey;
import org.apache.hadoop.util.Daemon;
import org.apache.hadoop.util.DataChecksum;
import org.apache.hadoop.util.Time;
import org.apache.hadoop.util.VersionInfo;
import org.mortbay.util.ajax.JSON;

import com.google.common.annotations.VisibleForTesting;
import com.google.common.base.Preconditions;
import com.google.common.collect.Lists;

/**
 * FSNamesystem is a container of both transient
 * and persisted name-space state, and does all the book-keeping
 * work on a NameNode.
 *
 * Its roles are briefly described below:
 *
 * 1) Is the container for BlockManager, DatanodeManager,
 *    DelegationTokens, LeaseManager, etc. services.
 * 2) RPC calls that modify or inspect the name-space
 *    should get delegated here.
 * 3) Anything that touches only blocks (eg. block reports),
 *    it delegates to BlockManager.
 * 4) Anything that touches only file information (eg. permissions, mkdirs),
 *    it delegates to FSDirectory.
 * 5) Anything that crosses two of the above components should be
 *    coordinated here.
 * 6) Logs mutations to FSEditLog.
 *
 * This class and its contents keep:
 *
 * 1)  Valid fsname --> blocklist  (kept on disk, logged)
 * 2)  Set of all valid blocks (inverted #1)
 * 3)  block --> machinelist (kept in memory, rebuilt dynamically from reports)
 * 4)  machine --> blocklist (inverted #2)
 * 5)  LRU cache of updated-heartbeat machines
 */
@InterfaceAudience.Private
@Metrics(context="dfs")
public class FSNamesystem implements Namesystem, FSClusterStats,
    FSNamesystemMBean, NameNodeMXBean {
  public static final Log LOG = LogFactory.getLog(FSNamesystem.class);

  private static final ThreadLocal<StringBuilder> auditBuffer =
    new ThreadLocal<StringBuilder>() {
      @Override
      protected StringBuilder initialValue() {
        return new StringBuilder();
      }
  };

  private static final void logAuditEvent(UserGroupInformation ugi,
      InetAddress addr, String cmd, String src, String dst,
      HdfsFileStatus stat) {
    logAuditEvent(true, ugi, addr, cmd, src, dst, stat);
  }

  private static final void logAuditEvent(boolean succeeded,
      UserGroupInformation ugi, InetAddress addr, String cmd, String src,
      String dst, HdfsFileStatus stat) {
    final StringBuilder sb = auditBuffer.get();
    sb.setLength(0);
    sb.append("allowed=").append(succeeded).append("\t");
    sb.append("ugi=").append(ugi).append("\t");
    sb.append("ip=").append(addr).append("\t");
    sb.append("cmd=").append(cmd).append("\t");
    sb.append("src=").append(src).append("\t");
    sb.append("dst=").append(dst).append("\t");
    if (null == stat) {
      sb.append("perm=null");
    } else {
      sb.append("perm=");
      sb.append(stat.getOwner()).append(":");
      sb.append(stat.getGroup()).append(":");
      sb.append(stat.getPermission());
    }
    auditLog.info(sb);
  }

  /**
   * Logger for audit events, noting successful FSNamesystem operations. Emits
   * to FSNamesystem.audit at INFO. Each event causes a set of tab-separated
   * <code>key=value</code> pairs to be written for the following properties:
   * <code>
   * ugi=&lt;ugi in RPC&gt;
   * ip=&lt;remote IP&gt;
   * cmd=&lt;command&gt;
   * src=&lt;src path&gt;
   * dst=&lt;dst path (optional)&gt;
   * perm=&lt;permissions (optional)&gt;
   * </code>
   */
  public static final Log auditLog = LogFactory.getLog(
      FSNamesystem.class.getName() + ".audit");

  static final int DEFAULT_MAX_CORRUPT_FILEBLOCKS_RETURNED = 100;
  static int BLOCK_DELETION_INCREMENT = 1000;
  private final boolean isPermissionEnabled;
  private final boolean persistBlocks;
  private final UserGroupInformation fsOwner;
  private final String supergroup;
  private final boolean standbyShouldCheckpoint;
  
  // Scan interval is not configurable.
  private static final long DELEGATION_TOKEN_REMOVER_SCAN_INTERVAL =
    TimeUnit.MILLISECONDS.convert(1, TimeUnit.HOURS);
  final DelegationTokenSecretManager dtSecretManager;
  private final boolean alwaysUseDelegationTokensForTests;
  

  /** The namespace tree. */
  FSDirectory dir;
  private final BlockManager blockManager;
  private final SnapshotManager snapshotManager;
  private final DatanodeStatistics datanodeStatistics;

  // Block pool ID used by this namenode
  private String blockPoolId;

  final LeaseManager leaseManager = new LeaseManager(this); 

  Daemon smmthread = null;  // SafeModeMonitor thread
  
  Daemon nnrmthread = null; // NamenodeResourceMonitor thread

  private volatile boolean hasResourcesAvailable = false;
  private volatile boolean fsRunning = true;
  
  /** The start time of the namesystem. */
  private final long startTime = now();

  /** The interval of namenode checking for the disk space availability */
  private final long resourceRecheckInterval;

  // The actual resource checker instance.
  NameNodeResourceChecker nnResourceChecker;

  private final FsServerDefaults serverDefaults;
  private final boolean supportAppends;
  private final ReplaceDatanodeOnFailure dtpReplaceDatanodeOnFailure;

  private volatile SafeModeInfo safeMode;  // safe mode information

  private final long maxFsObjects;          // maximum number of fs objects

  /**
   * The global generation stamp for this file system. 
   */
  private final GenerationStamp generationStamp = new GenerationStamp();

  // precision of access times.
  private final long accessTimePrecision;

  /** Lock to protect FSNamesystem. */
  private ReentrantReadWriteLock fsLock = new ReentrantReadWriteLock(true);

  /**
   * Used when this NN is in standby state to read from the shared edit log.
   */
  private EditLogTailer editLogTailer = null;

  /**
   * Used when this NN is in standby state to perform checkpoints.
   */
  private StandbyCheckpointer standbyCheckpointer;

  /**
   * Reference to the NN's HAContext object. This is only set once
   * {@link #startCommonServices(Configuration, HAContext)} is called. 
   */
  private HAContext haContext;

  private final boolean haEnabled;
    
  /**
   * Clear all loaded data
   */
  void clear() {
    dir.reset();
    dtSecretManager.reset();
    generationStamp.setStamp(GenerationStamp.FIRST_VALID_STAMP);
    leaseManager.removeAllLeases();
  }

  @VisibleForTesting
  LeaseManager getLeaseManager() {
    return leaseManager;
  }
  
  /**

  /**
   * Instantiates an FSNamesystem loaded from the image and edits
   * directories specified in the passed Configuration.
   * 
   * @param conf the Configuration which specifies the storage directories
   *             from which to load
   * @return an FSNamesystem which contains the loaded namespace
   * @throws IOException if loading fails
   */
  public static FSNamesystem loadFromDisk(Configuration conf)
      throws IOException {
    Collection<URI> namespaceDirs = FSNamesystem.getNamespaceDirs(conf);
    List<URI> namespaceEditsDirs = 
      FSNamesystem.getNamespaceEditsDirs(conf);
    return loadFromDisk(conf, namespaceDirs, namespaceEditsDirs);
  }

  /**
   * Instantiates an FSNamesystem loaded from the image and edits
   * directories passed.
   * 
   * @param conf the Configuration which specifies the storage directories
   *             from which to load
   * @param namespaceDirs directories to load the fsimages
   * @param namespaceEditsDirs directories to load the edits from
   * @return an FSNamesystem which contains the loaded namespace
   * @throws IOException if loading fails
   */
  public static FSNamesystem loadFromDisk(Configuration conf,
      Collection<URI> namespaceDirs, List<URI> namespaceEditsDirs)
      throws IOException {

    if (namespaceDirs.size() == 1) {
      LOG.warn("Only one image storage directory ("
          + DFS_NAMENODE_NAME_DIR_KEY + ") configured. Beware of dataloss"
          + " due to lack of redundant storage directories!");
    }
    if (namespaceEditsDirs.size() == 1) {
      LOG.warn("Only one namespace edits storage directory ("
          + DFS_NAMENODE_EDITS_DIR_KEY + ") configured. Beware of dataloss"
          + " due to lack of redundant storage directories!");
    }

    FSImage fsImage = new FSImage(conf, namespaceDirs, namespaceEditsDirs);
    FSNamesystem namesystem = new FSNamesystem(conf, fsImage);
    StartupOption startOpt = NameNode.getStartupOption(conf);
    if (startOpt == StartupOption.RECOVER) {
      namesystem.setSafeMode(SafeModeAction.SAFEMODE_ENTER);
    }

    long loadStart = now();
    String nameserviceId = DFSUtil.getNamenodeNameServiceId(conf);
    namesystem.loadFSImage(startOpt, fsImage,
      HAUtil.isHAEnabled(conf, nameserviceId));
    long timeTakenToLoadFSImage = now() - loadStart;
    LOG.info("Finished loading FSImage in " + timeTakenToLoadFSImage + " msecs");
    NameNodeMetrics nnMetrics = NameNode.getNameNodeMetrics();
    if (nnMetrics != null) {
      nnMetrics.setFsImageLoadTime((int) timeTakenToLoadFSImage);
    }
    return namesystem;
  }

  /**
   * Create an FSNamesystem associated with the specified image.
   * 
   * Note that this does not load any data off of disk -- if you would
   * like that behavior, use {@link #loadFromDisk(Configuration)}

   * @param fnImage The FSImage to associate with
   * @param conf configuration
   * @throws IOException on bad configuration
   */
  FSNamesystem(Configuration conf, FSImage fsImage) throws IOException {
    try {
      resourceRecheckInterval = conf.getLong(
          DFS_NAMENODE_RESOURCE_CHECK_INTERVAL_KEY,
          DFS_NAMENODE_RESOURCE_CHECK_INTERVAL_DEFAULT);

      this.blockManager = new BlockManager(this, this, conf);
      this.datanodeStatistics = blockManager.getDatanodeManager().getDatanodeStatistics();

      this.fsOwner = UserGroupInformation.getCurrentUser();
      this.supergroup = conf.get(DFS_PERMISSIONS_SUPERUSERGROUP_KEY, 
                                 DFS_PERMISSIONS_SUPERUSERGROUP_DEFAULT);
      this.isPermissionEnabled = conf.getBoolean(DFS_PERMISSIONS_ENABLED_KEY,
                                                 DFS_PERMISSIONS_ENABLED_DEFAULT);
      LOG.info("fsOwner             = " + fsOwner);
      LOG.info("supergroup          = " + supergroup);
      LOG.info("isPermissionEnabled = " + isPermissionEnabled);

      final boolean persistBlocks = conf.getBoolean(DFS_PERSIST_BLOCKS_KEY,
                                                    DFS_PERSIST_BLOCKS_DEFAULT);
      // block allocation has to be persisted in HA using a shared edits directory
      // so that the standby has up-to-date namespace information
      String nameserviceId = DFSUtil.getNamenodeNameServiceId(conf);
      this.haEnabled = HAUtil.isHAEnabled(conf, nameserviceId);  
      this.persistBlocks = persistBlocks || (haEnabled && HAUtil.usesSharedEditsDir(conf));
      
      // Sanity check the HA-related config.
      if (nameserviceId != null) {
        LOG.info("Determined nameservice ID: " + nameserviceId);
      }
      LOG.info("HA Enabled: " + haEnabled);
      if (!haEnabled && HAUtil.usesSharedEditsDir(conf)) {
        LOG.warn("Configured NNs:\n" + DFSUtil.nnAddressesAsString(conf));
        throw new IOException("Invalid configuration: a shared edits dir " +
            "must not be specified if HA is not enabled.");
      }

      // Get the checksum type from config
      String checksumTypeStr = conf.get(DFS_CHECKSUM_TYPE_KEY, DFS_CHECKSUM_TYPE_DEFAULT);
      DataChecksum.Type checksumType;
      try {
         checksumType = DataChecksum.Type.valueOf(checksumTypeStr);
      } catch (IllegalArgumentException iae) {
         throw new IOException("Invalid checksum type in "
            + DFS_CHECKSUM_TYPE_KEY + ": " + checksumTypeStr);
      }

      this.serverDefaults = new FsServerDefaults(
          conf.getLongBytes(DFS_BLOCK_SIZE_KEY, DFS_BLOCK_SIZE_DEFAULT),
          conf.getInt(DFS_BYTES_PER_CHECKSUM_KEY, DFS_BYTES_PER_CHECKSUM_DEFAULT),
          conf.getInt(DFS_CLIENT_WRITE_PACKET_SIZE_KEY, DFS_CLIENT_WRITE_PACKET_SIZE_DEFAULT),
          (short) conf.getInt(DFS_REPLICATION_KEY, DFS_REPLICATION_DEFAULT),
          conf.getInt(IO_FILE_BUFFER_SIZE_KEY, IO_FILE_BUFFER_SIZE_DEFAULT),
          conf.getBoolean(DFS_ENCRYPT_DATA_TRANSFER_KEY, DFS_ENCRYPT_DATA_TRANSFER_DEFAULT),
          conf.getLong(FS_TRASH_INTERVAL_KEY, FS_TRASH_INTERVAL_DEFAULT),
          checksumType);
      
      this.maxFsObjects = conf.getLong(DFS_NAMENODE_MAX_OBJECTS_KEY, 
                                       DFS_NAMENODE_MAX_OBJECTS_DEFAULT);

      this.accessTimePrecision = conf.getLong(DFS_NAMENODE_ACCESSTIME_PRECISION_KEY, 0);
      this.supportAppends = conf.getBoolean(DFS_SUPPORT_APPEND_KEY, DFS_SUPPORT_APPEND_DEFAULT);
      LOG.info("Append Enabled: " + supportAppends);

      this.dtpReplaceDatanodeOnFailure = ReplaceDatanodeOnFailure.get(conf);
      
      this.standbyShouldCheckpoint = conf.getBoolean(
          DFS_HA_STANDBY_CHECKPOINTS_KEY, DFS_HA_STANDBY_CHECKPOINTS_DEFAULT);
      
      // For testing purposes, allow the DT secret manager to be started regardless
      // of whether security is enabled.
      alwaysUseDelegationTokensForTests = conf.getBoolean(
          DFS_NAMENODE_DELEGATION_TOKEN_ALWAYS_USE_KEY,
          DFS_NAMENODE_DELEGATION_TOKEN_ALWAYS_USE_DEFAULT);

      this.dtSecretManager = createDelegationTokenSecretManager(conf);
      this.dir = new FSDirectory(fsImage, this, conf);
      this.snapshotManager = new SnapshotManager(this, dir);
      this.safeMode = new SafeModeInfo(conf);

    } catch(IOException e) {
      LOG.error(getClass().getSimpleName() + " initialization failed.", e);
      close();
      throw e;
    }
  }

  void loadFSImage(StartupOption startOpt, FSImage fsImage, boolean haEnabled)
      throws IOException {
    // format before starting up if requested
    if (startOpt == StartupOption.FORMAT) {
      
      fsImage.format(this, fsImage.getStorage().determineClusterId());// reuse current id

      startOpt = StartupOption.REGULAR;
    }
    boolean success = false;
    writeLock();
    try {
      // We shouldn't be calling saveNamespace if we've come up in standby state.
      MetaRecoveryContext recovery = startOpt.createRecoveryContext();
      if (fsImage.recoverTransitionRead(startOpt, this, recovery) && !haEnabled) {
        fsImage.saveNamespace(this);
      }
      // This will start a new log segment and write to the seen_txid file, so
      // we shouldn't do it when coming up in standby state
      if (!haEnabled) {
        fsImage.openEditLogForWrite();
      }
      
      success = true;
    } finally {
      if (!success) {
        fsImage.close();
      }
      writeUnlock();
    }
    dir.imageLoadComplete();
  }

  private void startSecretManager() {
    if (dtSecretManager != null) {
      try {
        dtSecretManager.startThreads();
      } catch (IOException e) {
        // Inability to start secret manager
        // can't be recovered from.
        throw new RuntimeException(e);
      }
    }
  }
  
  private void startSecretManagerIfNecessary() {
    boolean shouldRun = shouldUseDelegationTokens() &&
      !isInSafeMode() && getEditLog().isOpenForWrite();
    boolean running = dtSecretManager.isRunning();
    if (shouldRun && !running) {
      startSecretManager();
    }
  }

  private void stopSecretManager() {
    if (dtSecretManager != null) {
      dtSecretManager.stopThreads();
    }
  }
  
  /** 
   * Start services common to both active and standby states
   * @param haContext 
   * @throws IOException
   */
  void startCommonServices(Configuration conf, HAContext haContext) throws IOException {
    this.registerMBean(); // register the MBean for the FSNamesystemState
    writeLock();
    this.haContext = haContext;
    try {
      nnResourceChecker = new NameNodeResourceChecker(conf);
      checkAvailableResources();
      assert safeMode != null &&
        !safeMode.isPopulatingReplQueues();
      setBlockTotal();
      blockManager.activate(conf);
    } finally {
      writeUnlock();
    }
    
    registerMXBean();
    DefaultMetricsSystem.instance().register(this);
  }
  
  /** 
   * Stop services common to both active and standby states
   * @throws IOException
   */
  void stopCommonServices() {
    writeLock();
    try {
      if (blockManager != null) blockManager.close();
    } finally {
      writeUnlock();
    }
  }
  
  /**
   * Start services required in active state
   * @throws IOException
   */
  void startActiveServices() throws IOException {
    LOG.info("Starting services required for active state");
    writeLock();
    try {
      FSEditLog editLog = dir.fsImage.getEditLog();
      
      if (!editLog.isOpenForWrite()) {
        // During startup, we're already open for write during initialization.
        editLog.initJournalsForWrite();
        // May need to recover
        editLog.recoverUnclosedStreams();
        
        LOG.info("Catching up to latest edits from old active before " +
            "taking over writer role in edits logs");
        editLogTailer.catchupDuringFailover();
        blockManager.setPostponeBlocksFromFuture(false);
        
        LOG.info("Reprocessing replication and invalidation queues");
        blockManager.getDatanodeManager().markAllDatanodesStale();
        blockManager.clearQueues();
        blockManager.processAllPendingDNMessages();
        blockManager.processMisReplicatedBlocks();
        
        if (LOG.isDebugEnabled()) {
          LOG.debug("NameNode metadata after re-processing " +
              "replication and invalidation queues during failover:\n" +
              metaSaveAsString());
        }
        
        long nextTxId = dir.fsImage.getLastAppliedTxId() + 1;
        LOG.info("Will take over writing edit logs at txnid " + 
            nextTxId);
        editLog.setNextTxId(nextTxId);

        dir.fsImage.editLog.openForWrite();
      }
      if (haEnabled) {
        // Renew all of the leases before becoming active.
        // This is because, while we were in standby mode,
        // the leases weren't getting renewed on this NN.
        // Give them all a fresh start here.
        leaseManager.renewAllLeases();
      }
      leaseManager.startMonitor();
      startSecretManagerIfNecessary();

      //ResourceMonitor required only at ActiveNN. See HDFS-2914
      this.nnrmthread = new Daemon(new NameNodeResourceMonitor());
      nnrmthread.start();
    } finally {
      writeUnlock();
    }
  }

  private boolean shouldUseDelegationTokens() {
    return UserGroupInformation.isSecurityEnabled() ||
      alwaysUseDelegationTokensForTests;
  }

  /** 
   * Stop services required in active state
   * @throws InterruptedException
   */
  void stopActiveServices() {
    LOG.info("Stopping services started for active state");
    writeLock();
    try {
      stopSecretManager();
      if (leaseManager != null) {
        leaseManager.stopMonitor();
      }
      if (nnrmthread != null) {
        ((NameNodeResourceMonitor) nnrmthread.getRunnable()).stopMonitor();
        nnrmthread.interrupt();
      }
      if (dir != null && dir.fsImage != null) {
        if (dir.fsImage.editLog != null) {
          dir.fsImage.editLog.close();
        }
        // Update the fsimage with the last txid that we wrote
        // so that the tailer starts from the right spot.
        dir.fsImage.updateLastAppliedTxIdFromWritten();
      }
    } finally {
      writeUnlock();
    }
  }
  
  /**
   * Start services required in standby state 
   * 
   * @throws IOException
   */
  void startStandbyServices(final Configuration conf) throws IOException {
    LOG.info("Starting services required for standby state");
    if (!dir.fsImage.editLog.isOpenForRead()) {
      // During startup, we're already open for read.
      dir.fsImage.editLog.initSharedJournalsForRead();
    }
    
    blockManager.setPostponeBlocksFromFuture(true);

    editLogTailer = new EditLogTailer(this, conf);
    editLogTailer.start();
    if (standbyShouldCheckpoint) {
      standbyCheckpointer = new StandbyCheckpointer(conf, this);
      standbyCheckpointer.start();
    }
  }


  /**
   * Called while the NN is in Standby state, but just about to be
   * asked to enter Active state. This cancels any checkpoints
   * currently being taken.
   */
  void prepareToStopStandbyServices() throws ServiceFailedException {
    if (standbyCheckpointer != null) {
      standbyCheckpointer.cancelAndPreventCheckpoints(
          "About to leave standby state");
    }
  }

  /** Stop services required in standby state */
  void stopStandbyServices() throws IOException {
    LOG.info("Stopping services started for standby state");
    if (standbyCheckpointer != null) {
      standbyCheckpointer.stop();
    }
    if (editLogTailer != null) {
      editLogTailer.stop();
    }
    if (dir != null && dir.fsImage != null && dir.fsImage.editLog != null) {
      dir.fsImage.editLog.close();
    }
  }
  
  
  public void checkOperation(OperationCategory op) throws StandbyException {
    if (haContext != null) {
      // null in some unit tests
      haContext.checkOperation(op);
    }
  }
  
  public static Collection<URI> getNamespaceDirs(Configuration conf) {
    return getStorageDirs(conf, DFS_NAMENODE_NAME_DIR_KEY);
  }

  /**
   * Get all edits dirs which are required. If any shared edits dirs are
   * configured, these are also included in the set of required dirs.
   * 
   * @param conf the HDFS configuration.
   * @return all required dirs.
   */
  public static Collection<URI> getRequiredNamespaceEditsDirs(Configuration conf) {
    Set<URI> ret = new HashSet<URI>();
    ret.addAll(getStorageDirs(conf, DFS_NAMENODE_EDITS_DIR_REQUIRED_KEY));
    ret.addAll(getSharedEditsDirs(conf));
    return ret;
  }

  private static Collection<URI> getStorageDirs(Configuration conf,
                                                String propertyName) {
    Collection<String> dirNames = conf.getTrimmedStringCollection(propertyName);
    StartupOption startOpt = NameNode.getStartupOption(conf);
    if(startOpt == StartupOption.IMPORT) {
      // In case of IMPORT this will get rid of default directories 
      // but will retain directories specified in hdfs-site.xml
      // When importing image from a checkpoint, the name-node can
      // start with empty set of storage directories.
      Configuration cE = new HdfsConfiguration(false);
      cE.addResource("core-default.xml");
      cE.addResource("core-site.xml");
      cE.addResource("hdfs-default.xml");
      Collection<String> dirNames2 = cE.getTrimmedStringCollection(propertyName);
      dirNames.removeAll(dirNames2);
      if(dirNames.isEmpty())
        LOG.warn("!!! WARNING !!!" +
          "\n\tThe NameNode currently runs without persistent storage." +
          "\n\tAny changes to the file system meta-data may be lost." +
          "\n\tRecommended actions:" +
          "\n\t\t- shutdown and restart NameNode with configured \"" 
          + propertyName + "\" in hdfs-site.xml;" +
          "\n\t\t- use Backup Node as a persistent and up-to-date storage " +
          "of the file system meta-data.");
    } else if (dirNames.isEmpty()) {
      dirNames = Collections.singletonList("file:///tmp/hadoop/dfs/name");
    }
    return Util.stringCollectionAsURIs(dirNames);
  }

  /**
   * Return an ordered list of edits directories to write to.
   * The list is ordered such that all shared edits directories
   * are ordered before non-shared directories, and any duplicates
   * are removed. The order they are specified in the configuration
   * is retained.
   * @return Collection of shared edits directories.
   * @throws IOException if multiple shared edits directories are configured
   */
  public static List<URI> getNamespaceEditsDirs(Configuration conf)
      throws IOException {
    return getNamespaceEditsDirs(conf, true);
  }
  
  public static List<URI> getNamespaceEditsDirs(Configuration conf,
      boolean includeShared)
      throws IOException {
    // Use a LinkedHashSet so that order is maintained while we de-dup
    // the entries.
    LinkedHashSet<URI> editsDirs = new LinkedHashSet<URI>();
    
    if (includeShared) {
      List<URI> sharedDirs = getSharedEditsDirs(conf);
  
      // Fail until multiple shared edits directories are supported (HDFS-2782)
      if (sharedDirs.size() > 1) {
        throw new IOException(
            "Multiple shared edits directories are not yet supported");
      }
  
      // First add the shared edits dirs. It's critical that the shared dirs
      // are added first, since JournalSet syncs them in the order they are listed,
      // and we need to make sure all edits are in place in the shared storage
      // before they are replicated locally. See HDFS-2874.
      for (URI dir : sharedDirs) {
        if (!editsDirs.add(dir)) {
          LOG.warn("Edits URI " + dir + " listed multiple times in " + 
              DFS_NAMENODE_SHARED_EDITS_DIR_KEY + ". Ignoring duplicates.");
        }
      }
    }    
    // Now add the non-shared dirs.
    for (URI dir : getStorageDirs(conf, DFS_NAMENODE_EDITS_DIR_KEY)) {
      if (!editsDirs.add(dir)) {
        LOG.warn("Edits URI " + dir + " listed multiple times in " + 
            DFS_NAMENODE_SHARED_EDITS_DIR_KEY + " and " +
            DFS_NAMENODE_EDITS_DIR_KEY + ". Ignoring duplicates.");
      }
    }

    if (editsDirs.isEmpty()) {
      // If this is the case, no edit dirs have been explicitly configured.
      // Image dirs are to be used for edits too.
      return Lists.newArrayList(getNamespaceDirs(conf));
    } else {
      return Lists.newArrayList(editsDirs);
    }
  }
  
  /**
   * Returns edit directories that are shared between primary and secondary.
   * @param conf
   * @return Collection of edit directories.
   */
  public static List<URI> getSharedEditsDirs(Configuration conf) {
    // don't use getStorageDirs here, because we want an empty default
    // rather than the dir in /tmp
    Collection<String> dirNames = conf.getTrimmedStringCollection(
        DFS_NAMENODE_SHARED_EDITS_DIR_KEY);
    return Util.stringCollectionAsURIs(dirNames);
  }

  @Override
  public void readLock() {
    this.fsLock.readLock().lock();
  }
  @Override
  public void readUnlock() {
    this.fsLock.readLock().unlock();
  }
  @Override
  public void writeLock() {
    this.fsLock.writeLock().lock();
  }
  @Override
  public void writeLockInterruptibly() throws InterruptedException {
    this.fsLock.writeLock().lockInterruptibly();
  }
  @Override
  public void writeUnlock() {
    this.fsLock.writeLock().unlock();
  }
  @Override
  public boolean hasWriteLock() {
    return this.fsLock.isWriteLockedByCurrentThread();
  }
  @Override
  public boolean hasReadLock() {
    return this.fsLock.getReadHoldCount() > 0;
  }
  @Override
  public boolean hasReadOrWriteLock() {
    return hasReadLock() || hasWriteLock();
  }

  NamespaceInfo getNamespaceInfo() {
    readLock();
    try {
      return unprotectedGetNamespaceInfo();
    } finally {
      readUnlock();
    }
  }

  /**
   * Version of @see #getNamespaceInfo() that is not protected by a lock.
   */
  NamespaceInfo unprotectedGetNamespaceInfo() {
    return new NamespaceInfo(dir.fsImage.getStorage().getNamespaceID(),
        getClusterId(), getBlockPoolId(),
        dir.fsImage.getStorage().getCTime());
  }

  /**
   * Close down this file system manager.
   * Causes heartbeat and lease daemons to stop; waits briefly for
   * them to finish, but a short timeout returns control back to caller.
   */
  void close() {
    fsRunning = false;
    try {
      stopCommonServices();
      if (smmthread != null) smmthread.interrupt();
    } finally {
      // using finally to ensure we also wait for lease daemon
      try {
        stopActiveServices();
        stopStandbyServices();
        if (dir != null) {
          dir.close();
        }
      } catch (IOException ie) {
        LOG.error("Error closing FSDirectory", ie);
        IOUtils.cleanup(LOG, dir);
      }
    }
  }

  @Override
  public boolean isRunning() {
    return fsRunning;
  }
  
  @Override
  public boolean isInStandbyState() {
    if (haContext == null || haContext.getState() == null) {
      // We're still starting up. In this case, if HA is
      // on for the cluster, we always start in standby. Otherwise
      // start in active.
      return haEnabled;
    }
  
    return haContext.getState() instanceof StandbyState;
  }

  /**
   * Dump all metadata into specified file
   */
  void metaSave(String filename) throws IOException {
    writeLock();
    try {
      checkSuperuserPrivilege();
      File file = new File(System.getProperty("hadoop.log.dir"), filename);
      PrintWriter out = new PrintWriter(new BufferedWriter(new FileWriter(file,
          true)));
      metaSave(out);
      out.flush();
      out.close();
    } finally {
      writeUnlock();
    }
  }

  private void metaSave(PrintWriter out) {
    assert hasWriteLock();
    long totalInodes = this.dir.totalInodes();
    long totalBlocks = this.getBlocksTotal();
    out.println(totalInodes + " files and directories, " + totalBlocks
        + " blocks = " + (totalInodes + totalBlocks) + " total");

    blockManager.metaSave(out);
  }

  private String metaSaveAsString() {
    StringWriter sw = new StringWriter();
    PrintWriter pw = new PrintWriter(sw);
    metaSave(pw);
    pw.flush();
    return sw.toString();
  }
  

  long getDefaultBlockSize() {
    return serverDefaults.getBlockSize();
  }

  FsServerDefaults getServerDefaults() throws StandbyException {
    checkOperation(OperationCategory.READ);
    return serverDefaults;
  }

  long getAccessTimePrecision() {
    return accessTimePrecision;
  }

  private boolean isAccessTimeSupported() {
    return accessTimePrecision > 0;
  }

  /////////////////////////////////////////////////////////
  //
  // These methods are called by HadoopFS clients
  //
  /////////////////////////////////////////////////////////
  /**
   * Set permissions for an existing file.
   * @throws IOException
   */
  void setPermission(String src, FsPermission permission)
      throws AccessControlException, FileNotFoundException, SafeModeException,
      UnresolvedLinkException, IOException {
    try {
      setPermissionInt(src, permission);
    } catch (AccessControlException e) {
      if (auditLog.isInfoEnabled() && isExternalInvocation()) {
        logAuditEvent(false, UserGroupInformation.getCurrentUser(),
                      getRemoteIp(),
                      "setPermission", src, null, null);
      }
      throw e;
    }
  }

  private void setPermissionInt(String src, FsPermission permission)
      throws AccessControlException, FileNotFoundException, SafeModeException,
      UnresolvedLinkException, IOException {
    HdfsFileStatus resultingStat = null;
    writeLock();
    try {
      checkOperation(OperationCategory.WRITE);

      if (isInSafeMode()) {
        throw new SafeModeException("Cannot set permission for " + src, safeMode);
      }
      checkOwner(src);
      dir.setPermission(src, permission);
      if (auditLog.isInfoEnabled() && isExternalInvocation()) {
        resultingStat = dir.getFileInfo(src, false);
      }
    } finally {
      writeUnlock();
    }
    getEditLog().logSync();
    if (auditLog.isInfoEnabled() && isExternalInvocation()) {
      logAuditEvent(UserGroupInformation.getCurrentUser(),
                    getRemoteIp(),
                    "setPermission", src, null, resultingStat);
    }
  }

  /**
   * Set owner for an existing file.
   * @throws IOException
   */
  void setOwner(String src, String username, String group)
      throws AccessControlException, FileNotFoundException, SafeModeException,
      UnresolvedLinkException, IOException {
    try {
      setOwnerInt(src, username, group);
    } catch (AccessControlException e) {
      if (auditLog.isInfoEnabled() && isExternalInvocation()) {
        logAuditEvent(false, UserGroupInformation.getCurrentUser(),
                      getRemoteIp(),
                      "setOwner", src, null, null);
      }
      throw e;
    } 
  }

  private void setOwnerInt(String src, String username, String group)
      throws AccessControlException, FileNotFoundException, SafeModeException,
      UnresolvedLinkException, IOException {
    HdfsFileStatus resultingStat = null;
    writeLock();
    try {
      checkOperation(OperationCategory.WRITE);

      if (isInSafeMode()) {
        throw new SafeModeException("Cannot set owner for " + src, safeMode);
      }
      FSPermissionChecker pc = checkOwner(src);
      if (!pc.isSuper) {
        if (username != null && !pc.user.equals(username)) {
          throw new AccessControlException("Non-super user cannot change owner.");
        }
        if (group != null && !pc.containsGroup(group)) {
          throw new AccessControlException("User does not belong to " + group
            + " .");
        }
      }
      dir.setOwner(src, username, group);
      if (auditLog.isInfoEnabled() && isExternalInvocation()) {
        resultingStat = dir.getFileInfo(src, false);
      }
    } finally {
      writeUnlock();
    }
    getEditLog().logSync();
    if (auditLog.isInfoEnabled() && isExternalInvocation()) {
      logAuditEvent(UserGroupInformation.getCurrentUser(),
                    getRemoteIp(),
                    "setOwner", src, null, resultingStat);
    }
  }

  /**
   * Get block locations within the specified range.
   * @see ClientProtocol#getBlockLocations(String, long, long)
   */
  LocatedBlocks getBlockLocations(String clientMachine, String src,
      long offset, long length) throws AccessControlException,
      FileNotFoundException, UnresolvedLinkException, IOException {
    LocatedBlocks blocks = getBlockLocations(src, offset, length, true, true,
        true);
    if (blocks != null) {
      blockManager.getDatanodeManager().sortLocatedBlocks(
          clientMachine, blocks.getLocatedBlocks());
      
      LocatedBlock lastBlock = blocks.getLastLocatedBlock();
      if (lastBlock != null) {
        ArrayList<LocatedBlock> lastBlockList = new ArrayList<LocatedBlock>();
        lastBlockList.add(lastBlock);
        blockManager.getDatanodeManager().sortLocatedBlocks(
                              clientMachine, lastBlockList);
      }
    }
    return blocks;
  }

  /**
   * Get block locations within the specified range.
   * @see ClientProtocol#getBlockLocations(String, long, long)
   * @throws FileNotFoundException, UnresolvedLinkException, IOException
   */
  LocatedBlocks getBlockLocations(String src, long offset, long length,
      boolean doAccessTime, boolean needBlockToken, boolean checkSafeMode)
      throws FileNotFoundException, UnresolvedLinkException, IOException {
    try {
      return getBlockLocationsInt(src, offset, length, doAccessTime,
                                  needBlockToken, checkSafeMode);
    } catch (AccessControlException e) {
      if (auditLog.isInfoEnabled() && isExternalInvocation()) {
        logAuditEvent(false, UserGroupInformation.getCurrentUser(),
                      getRemoteIp(),
                      "open", src, null, null);
      }
      throw e;
    }
  }

  private LocatedBlocks getBlockLocationsInt(String src, long offset, long length,
      boolean doAccessTime, boolean needBlockToken, boolean checkSafeMode)
      throws FileNotFoundException, UnresolvedLinkException, IOException {
    if (isPermissionEnabled) {
      checkPathAccess(src, FsAction.READ);
    }

    if (offset < 0) {
      throw new HadoopIllegalArgumentException(
          "Negative offset is not supported. File: " + src);
    }
    if (length < 0) {
      throw new HadoopIllegalArgumentException(
          "Negative length is not supported. File: " + src);
    }
    final LocatedBlocks ret = getBlockLocationsUpdateTimes(src,
        offset, length, doAccessTime, needBlockToken);  
    if (auditLog.isInfoEnabled() && isExternalInvocation()) {
      logAuditEvent(UserGroupInformation.getCurrentUser(),
                    getRemoteIp(),
                    "open", src, null, null);
    }
    if (checkSafeMode && isInSafeMode()) {
      for (LocatedBlock b : ret.getLocatedBlocks()) {
        // if safemode & no block locations yet then throw safemodeException
        if ((b.getLocations() == null) || (b.getLocations().length == 0)) {
          throw new SafeModeException("Zero blocklocations for " + src,
              safeMode);
        }
      }
    }
    return ret;
  }

  /*
   * Get block locations within the specified range, updating the
   * access times if necessary. 
   */
  private LocatedBlocks getBlockLocationsUpdateTimes(String src,
                                                       long offset, 
                                                       long length,
                                                       boolean doAccessTime, 
                                                       boolean needBlockToken)
      throws FileNotFoundException, UnresolvedLinkException, IOException {

    for (int attempt = 0; attempt < 2; attempt++) {
      if (attempt == 0) { // first attempt is with readlock
        readLock();
      }  else { // second attempt is with  write lock
        writeLock(); // writelock is needed to set accesstime
      }
      try {
        checkOperation(OperationCategory.READ);

        // if the namenode is in safemode, then do not update access time
        if (isInSafeMode()) {
          doAccessTime = false;
        }

        long now = now();
        final INodeFile inode = INodeFile.valueOf(dir.getINode(src), src);
        if (doAccessTime && isAccessTimeSupported()) {
          if (now <= inode.getAccessTime() + getAccessTimePrecision()) {
            // if we have to set access time but we only have the readlock, then
            // restart this entire operation with the writeLock.
            if (attempt == 0) {
              continue;
            }
          }
          dir.setTimes(src, inode, -1, now, false);
        }
        return blockManager.createLocatedBlocks(inode.getBlocks(),
            inode.computeFileSize(false), inode.isUnderConstruction(),
            offset, length, needBlockToken);
      } finally {
        if (attempt == 0) {
          readUnlock();
        } else {
          writeUnlock();
        }
      }
    }
    return null; // can never reach here
  }

  /**
   * Moves all the blocks from srcs and appends them to trg
   * To avoid rollbacks we will verify validitity of ALL of the args
   * before we start actual move.
   * @param target
   * @param srcs
   * @throws IOException
   */
  void concat(String target, String [] srcs) 
      throws IOException, UnresolvedLinkException {
    try {
      concatInt(target, srcs);
    } catch (AccessControlException e) {
      if (auditLog.isInfoEnabled() && isExternalInvocation()) {
        logAuditEvent(false, UserGroupInformation.getLoginUser(),
                      getRemoteIp(),
                      "concat", Arrays.toString(srcs), target, null);
      }
      throw e;
    }
  }

  private void concatInt(String target, String [] srcs) 
      throws IOException, UnresolvedLinkException {
    if(FSNamesystem.LOG.isDebugEnabled()) {
      FSNamesystem.LOG.debug("concat " + Arrays.toString(srcs) +
          " to " + target);
    }
    
    // verify args
    if(target.isEmpty()) {
      throw new IllegalArgumentException("Target file name is empty");
    }
    if(srcs == null || srcs.length == 0) {
      throw new IllegalArgumentException("No sources given");
    }
    
    // We require all files be in the same directory
    String trgParent = 
      target.substring(0, target.lastIndexOf(Path.SEPARATOR_CHAR));
    for (String s : srcs) {
      String srcParent = s.substring(0, s.lastIndexOf(Path.SEPARATOR_CHAR));
      if (!srcParent.equals(trgParent)) {
        throw new IllegalArgumentException(
           "Sources and target are not in the same directory");
      }
    }

    HdfsFileStatus resultingStat = null;
    writeLock();
    try {
      checkOperation(OperationCategory.WRITE);
      if (isInSafeMode()) {
        throw new SafeModeException("Cannot concat " + target, safeMode);
      }
      concatInternal(target, srcs);
      if (auditLog.isInfoEnabled() && isExternalInvocation()) {
        resultingStat = dir.getFileInfo(target, false);
      }
    } finally {
      writeUnlock();
    }
    getEditLog().logSync();
    if (auditLog.isInfoEnabled() && isExternalInvocation()) {
      logAuditEvent(UserGroupInformation.getLoginUser(),
                    getRemoteIp(),
                    "concat", Arrays.toString(srcs), target, resultingStat);
    }
  }

  /** See {@link #concat(String, String[])} */
  private void concatInternal(String target, String [] srcs) 
      throws IOException, UnresolvedLinkException {
    assert hasWriteLock();

    // write permission for the target
    if (isPermissionEnabled) {
      checkPathAccess(target, FsAction.WRITE);

      // and srcs
      for(String aSrc: srcs) {
        checkPathAccess(aSrc, FsAction.READ); // read the file
        checkParentAccess(aSrc, FsAction.WRITE); // for delete 
      }
    }

    // to make sure no two files are the same
    Set<INode> si = new HashSet<INode>();

    // we put the following prerequisite for the operation
    // replication and blocks sizes should be the same for ALL the blocks

    // check the target
    final INodeFile trgInode = INodeFile.valueOf(dir.getINode(target), target);
    if(trgInode.isUnderConstruction()) {
      throw new HadoopIllegalArgumentException("concat: target file "
          + target + " is under construction");
    }
    // per design target shouldn't be empty and all the blocks same size
    if(trgInode.blocks.length == 0) {
      throw new HadoopIllegalArgumentException("concat: target file "
          + target + " is empty");
    }
    if (trgInode instanceof INodeFileWithLink) {
      throw new HadoopIllegalArgumentException("concat: target file "
          + target + " is in a snapshot");
    }

    long blockSize = trgInode.getPreferredBlockSize();

    // check the end block to be full
    if(blockSize != trgInode.blocks[trgInode.blocks.length-1].getNumBytes()) {
      throw new HadoopIllegalArgumentException("The last block in " + target
          + " is not full; last block size = "
          + trgInode.blocks[trgInode.blocks.length-1].getNumBytes()
          + " but file block size = " + blockSize);
    }

    si.add(trgInode);
    final short repl = trgInode.getFileReplication();

    // now check the srcs
    boolean endSrc = false; // final src file doesn't have to have full end block
    for(int i=0; i<srcs.length; i++) {
      String src = srcs[i];
      if(i==srcs.length-1)
        endSrc=true;

      final INodeFile srcInode = INodeFile.valueOf(dir.getINode(src), src);
      if(src.isEmpty() 
          || srcInode.isUnderConstruction()
          || srcInode.blocks.length == 0) {
        throw new HadoopIllegalArgumentException("concat: source file " + src
            + " is invalid or empty or underConstruction");
      }

      // check replication and blocks size
      if(repl != srcInode.getFileReplication()) {
        throw new HadoopIllegalArgumentException("concat: the soruce file "
            + src + " and the target file " + target
            + " should have the same replication: source replication is "
            + srcInode.getBlockReplication()
            + " but target replication is " + repl);
      }

      //boolean endBlock=false;
      // verify that all the blocks are of the same length as target
      // should be enough to check the end blocks
      int idx = srcInode.blocks.length-1;
      if(endSrc)
        idx = srcInode.blocks.length-2; // end block of endSrc is OK not to be full
      if(idx >= 0 && srcInode.blocks[idx].getNumBytes() != blockSize) {
        throw new HadoopIllegalArgumentException("concat: the soruce file "
            + src + " and the target file " + target
            + " should have the same blocks sizes: target block size is "
            + blockSize + " but the size of source block " + idx + " is "
            + srcInode.blocks[idx].getNumBytes());
      }

      si.add(srcInode);
    }

    // make sure no two files are the same
    if(si.size() < srcs.length+1) { // trg + srcs
      // it means at least two files are the same
      throw new HadoopIllegalArgumentException(
          "concat: at least two of the source files are the same");
    }

    if(NameNode.stateChangeLog.isDebugEnabled()) {
      NameNode.stateChangeLog.debug("DIR* NameSystem.concat: " + 
          Arrays.toString(srcs) + " to " + target);
    }

    dir.concat(target,srcs);
  }
  
  /**
   * stores the modification and access time for this inode. 
   * The access time is precise upto an hour. The transaction, if needed, is
   * written to the edits log but is not flushed.
   */
  void setTimes(String src, long mtime, long atime) 
      throws IOException, UnresolvedLinkException {
    try {
      setTimesInt(src, mtime, atime);
    } catch (AccessControlException e) {
      if (auditLog.isInfoEnabled() && isExternalInvocation()) {
        logAuditEvent(false, UserGroupInformation.getCurrentUser(),
                      getRemoteIp(),
                      "setTimes", src, null, null);
      }
      throw e;
    }
  }

  private void setTimesInt(String src, long mtime, long atime) 
    throws IOException, UnresolvedLinkException {
    if (!isAccessTimeSupported() && atime != -1) {
      throw new IOException("Access time for hdfs is not configured. " +
                            " Please set " + DFS_NAMENODE_ACCESSTIME_PRECISION_KEY + " configuration parameter.");
    }
    writeLock();
    try {
      checkOperation(OperationCategory.WRITE);

      // Write access is required to set access and modification times
      if (isPermissionEnabled) {
        checkPathAccess(src, FsAction.WRITE);
      }
      INode inode = dir.getINode(src);
      if (inode != null) {
        dir.setTimes(src, inode, mtime, atime, true);
        if (auditLog.isInfoEnabled() && isExternalInvocation()) {
          final HdfsFileStatus stat = dir.getFileInfo(src, false);
          logAuditEvent(UserGroupInformation.getCurrentUser(),
                        getRemoteIp(),
                        "setTimes", src, null, stat);
        }
      } else {
        throw new FileNotFoundException("File/Directory " + src + " does not exist.");
      }
    } finally {
      writeUnlock();
    }
  }

  /**
   * Create a symbolic link.
   */
  void createSymlink(String target, String link,
      PermissionStatus dirPerms, boolean createParent) 
      throws IOException, UnresolvedLinkException {
    try {
      createSymlinkInt(target, link, dirPerms, createParent);
    } catch (AccessControlException e) {
      if (auditLog.isInfoEnabled() && isExternalInvocation()) {
        logAuditEvent(false, UserGroupInformation.getCurrentUser(),
                      getRemoteIp(),
                      "createSymlink", link, target, null);
      }
      throw e;
    }
  }

  private void createSymlinkInt(String target, String link,
      PermissionStatus dirPerms, boolean createParent) 
      throws IOException, UnresolvedLinkException {
    HdfsFileStatus resultingStat = null;
    writeLock();
    try {
      checkOperation(OperationCategory.WRITE);

      if (!createParent) {
        verifyParentDir(link);
      }
      createSymlinkInternal(target, link, dirPerms, createParent);
      if (auditLog.isInfoEnabled() && isExternalInvocation()) {
        resultingStat = dir.getFileInfo(link, false);
      }
    } finally {
      writeUnlock();
    }
    getEditLog().logSync();
    if (auditLog.isInfoEnabled() && isExternalInvocation()) {
      logAuditEvent(UserGroupInformation.getCurrentUser(),
                    getRemoteIp(),
                    "createSymlink", link, target, resultingStat);
    }
  }

  /**
   * Create a symbolic link.
   */
  private void createSymlinkInternal(String target, String link,
      PermissionStatus dirPerms, boolean createParent)
      throws IOException, UnresolvedLinkException {
    assert hasWriteLock();
    if (NameNode.stateChangeLog.isDebugEnabled()) {
      NameNode.stateChangeLog.debug("DIR* NameSystem.createSymlink: target=" + 
        target + " link=" + link);
    }
    if (isInSafeMode()) {
      throw new SafeModeException("Cannot create symlink " + link, safeMode);
    }
    if (!DFSUtil.isValidName(link)) {
      throw new InvalidPathException("Invalid file name: " + link);
    }
    if (!dir.isValidToCreate(link)) {
      throw new IOException("failed to create link " + link 
          +" either because the filename is invalid or the file exists");
    }
    if (isPermissionEnabled) {
      checkAncestorAccess(link, FsAction.WRITE);
    }
    // validate that we have enough inodes.
    checkFsObjectLimit();

    // add symbolic link to namespace
    dir.addSymlink(link, target, dirPerms, createParent);
  }

  /**
   * Set replication for an existing file.
   * 
   * The NameNode sets new replication and schedules either replication of 
   * under-replicated data blocks or removal of the excessive block copies 
   * if the blocks are over-replicated.
   * 
   * @see ClientProtocol#setReplication(String, short)
   * @param src file name
   * @param replication new replication
   * @return true if successful; 
   *         false if file does not exist or is a directory
   */
  boolean setReplication(final String src, final short replication)
      throws IOException {
    try {
      return setReplicationInt(src, replication);
    } catch (AccessControlException e) {
      if (auditLog.isInfoEnabled() && isExternalInvocation()) {
        logAuditEvent(false, UserGroupInformation.getCurrentUser(),
                      getRemoteIp(),
                      "setReplication", src, null, null);
      }
      throw e;
    }
  }

  private boolean setReplicationInt(final String src, final short replication)
      throws IOException {
    blockManager.verifyReplication(src, replication, null);

    final boolean isFile;
    writeLock();
    try {
      checkOperation(OperationCategory.WRITE);

      if (isInSafeMode()) {
        throw new SafeModeException("Cannot set replication for " + src, safeMode);
      }
      if (isPermissionEnabled) {
        checkPathAccess(src, FsAction.WRITE);
      }

      final short[] oldReplication = new short[1];
      final Block[] blocks = dir.setReplication(src, replication, oldReplication);
      isFile = blocks != null;
      if (isFile) {
        blockManager.setReplication(oldReplication[0], replication, src, blocks);
      }
    } finally {
      writeUnlock();
    }

    getEditLog().logSync();
    if (isFile && auditLog.isInfoEnabled() && isExternalInvocation()) {
      logAuditEvent(UserGroupInformation.getCurrentUser(),
                    getRemoteIp(),
                    "setReplication", src, null, null);
    }
    return isFile;
  }

  long getPreferredBlockSize(String filename) 
      throws IOException, UnresolvedLinkException {
    readLock();
    try {
      checkOperation(OperationCategory.READ);
      if (isPermissionEnabled) {
        checkTraverse(filename);
      }
      return dir.getPreferredBlockSize(filename);
    } finally {
      readUnlock();
    }
  }

  /*
   * Verify that parent directory of src exists.
   */
  private void verifyParentDir(String src) throws FileNotFoundException,
      ParentNotDirectoryException, UnresolvedLinkException {
    assert hasReadOrWriteLock();
    Path parent = new Path(src).getParent();
    if (parent != null) {
      INode[] pathINodes = dir.getExistingPathINodes(parent.toString());
      INode parentNode = pathINodes[pathINodes.length - 1];
      if (parentNode == null) {
        throw new FileNotFoundException("Parent directory doesn't exist: "
            + parent.toString());
      } else if (!parentNode.isDirectory() && !parentNode.isLink()) {
        throw new ParentNotDirectoryException("Parent path is not a directory: "
            + parent.toString());
      }
    }
  }

  /**
   * Create a new file entry in the namespace.
   * 
   * For description of parameters and exceptions thrown see 
   * {@link ClientProtocol#create()}
   */
  void startFile(String src, PermissionStatus permissions, String holder,
      String clientMachine, EnumSet<CreateFlag> flag, boolean createParent,
      short replication, long blockSize) throws AccessControlException,
      SafeModeException, FileAlreadyExistsException, UnresolvedLinkException,
      FileNotFoundException, ParentNotDirectoryException, IOException {
    try {
      startFileInt(src, permissions, holder, clientMachine, flag, createParent,
                   replication, blockSize);
    } catch (AccessControlException e) {
      if (auditLog.isInfoEnabled() && isExternalInvocation()) {
        logAuditEvent(false, UserGroupInformation.getCurrentUser(),
                      getRemoteIp(),
                      "create", src, null, null);
      }
      throw e;
    }
  }

  private void startFileInt(String src, PermissionStatus permissions, String holder,
      String clientMachine, EnumSet<CreateFlag> flag, boolean createParent,
      short replication, long blockSize) throws AccessControlException,
      SafeModeException, FileAlreadyExistsException, UnresolvedLinkException,
      FileNotFoundException, ParentNotDirectoryException, IOException {
    writeLock();
    try {
      checkOperation(OperationCategory.WRITE);

      startFileInternal(src, permissions, holder, clientMachine, flag,
          createParent, replication, blockSize);
    } finally {
      writeUnlock();
    }
    getEditLog().logSync();
    if (auditLog.isInfoEnabled() && isExternalInvocation()) {
      final HdfsFileStatus stat = dir.getFileInfo(src, false);
      logAuditEvent(UserGroupInformation.getCurrentUser(),
                    getRemoteIp(),
                    "create", src, null, stat);
    }
  }

  /**
   * Create new or open an existing file for append.<p>
   * 
   * In case of opening the file for append, the method returns the last
   * block of the file if this is a partial block, which can still be used
   * for writing more data. The client uses the returned block locations
   * to form the data pipeline for this block.<br>
   * The method returns null if the last block is full or if this is a 
   * new file. The client then allocates a new block with the next call
   * using {@link NameNode#addBlock()}.<p>
   *
   * For description of parameters and exceptions thrown see 
   * {@link ClientProtocol#create()}
   * 
   * @return the last block locations if the block is partial or null otherwise
   */
  private LocatedBlock startFileInternal(String src,
      PermissionStatus permissions, String holder, String clientMachine,
      EnumSet<CreateFlag> flag, boolean createParent, short replication,
      long blockSize) throws SafeModeException, FileAlreadyExistsException,
      AccessControlException, UnresolvedLinkException, FileNotFoundException,
      ParentNotDirectoryException, IOException {
    assert hasWriteLock();
    if (NameNode.stateChangeLog.isDebugEnabled()) {
      NameNode.stateChangeLog.debug("DIR* NameSystem.startFile: src=" + src
          + ", holder=" + holder
          + ", clientMachine=" + clientMachine
          + ", createParent=" + createParent
          + ", replication=" + replication
          + ", createFlag=" + flag.toString());
    }
    if (isInSafeMode()) {
      throw new SafeModeException("Cannot create file" + src, safeMode);
    }
    if (!DFSUtil.isValidName(src)) {
      throw new InvalidPathException(src);
    }

    // Verify that the destination does not exist as a directory already.
    boolean pathExists = dir.exists(src);
    if (pathExists && dir.isDir(src)) {
      throw new FileAlreadyExistsException("Cannot create file " + src
          + "; already exists as a directory.");
    }

    boolean overwrite = flag.contains(CreateFlag.OVERWRITE);
    boolean append = flag.contains(CreateFlag.APPEND);
    if (isPermissionEnabled) {
      if (append || (overwrite && pathExists)) {
        checkPathAccess(src, FsAction.WRITE);
      } else {
        checkAncestorAccess(src, FsAction.WRITE);
      }
    }

    if (!createParent) {
      verifyParentDir(src);
    }

    try {
      blockManager.verifyReplication(src, replication, clientMachine);
      boolean create = flag.contains(CreateFlag.CREATE);
      final INode myFile = dir.getINode(src);
      if (myFile == null) {
        if (!create) {
          throw new FileNotFoundException("failed to overwrite or append to non-existent file "
            + src + " on client " + clientMachine);
        }
      } else {
        // File exists - must be one of append or overwrite
        if (overwrite) {
          delete(src, true);
        } else {
          // Opening an existing file for write - may need to recover lease.
          recoverLeaseInternal(myFile, src, holder, clientMachine, false);

          if (!append) {
            throw new FileAlreadyExistsException("failed to create file " + src
                + " on client " + clientMachine
                + " because the file exists");
          }
        }
      }

      final DatanodeDescriptor clientNode = 
          blockManager.getDatanodeManager().getDatanodeByHost(clientMachine);

      if (append && myFile != null) {
        final INodeFile f = INodeFile.valueOf(myFile, src); 
        return prepareFileForWrite(
            src, f, holder, clientMachine, clientNode, true);
      } else {
       // Now we can add the name to the filesystem. This file has no
       // blocks associated with it.
       //
       checkFsObjectLimit();

        // increment global generation stamp
        long genstamp = nextGenerationStamp();
        INodeFileUnderConstruction newNode = dir.addFile(src, permissions,
            replication, blockSize, holder, clientMachine, clientNode, genstamp);
        if (newNode == null) {
          throw new IOException("DIR* NameSystem.startFile: " +
                                "Unable to add file to namespace.");
        }
        leaseManager.addLease(newNode.getClientName(), src);

        // record file record in log, record new generation stamp
        getEditLog().logOpenFile(src, newNode);
        if (NameNode.stateChangeLog.isDebugEnabled()) {
          NameNode.stateChangeLog.debug("DIR* NameSystem.startFile: "
                                     +"add "+src+" to namespace for "+holder);
        }
      }
    } catch (IOException ie) {
      NameNode.stateChangeLog.warn("DIR* NameSystem.startFile: "
                                   +ie.getMessage());
      throw ie;
    }
    return null;
  }
  
  /**
   * Replace current node with a INodeUnderConstruction.
   * Recreate in-memory lease record.
   * 
   * @param src path to the file
   * @param file existing file object
   * @param leaseHolder identifier of the lease holder on this file
   * @param clientMachine identifier of the client machine
   * @param clientNode if the client is collocated with a DN, that DN's descriptor
   * @param writeToEditLog whether to persist this change to the edit log
   * @return the last block locations if the block is partial or null otherwise
   * @throws UnresolvedLinkException
   * @throws IOException
   */
  LocatedBlock prepareFileForWrite(String src, INodeFile file,
      String leaseHolder, String clientMachine, DatanodeDescriptor clientNode,
      boolean writeToEditLog) throws IOException {
    //TODO SNAPSHOT: INodeFileUnderConstruction with link
    INodeFileUnderConstruction cons = new INodeFileUnderConstruction(
                                    file.getLocalNameBytes(),
                                    file.getFileReplication(),
                                    file.getModificationTime(),
                                    file.getPreferredBlockSize(),
                                    file.getBlocks(),
                                    file.getPermissionStatus(),
                                    leaseHolder,
                                    clientMachine,
                                    clientNode);
    dir.replaceNode(src, file, cons);
    leaseManager.addLease(cons.getClientName(), src);
    
    LocatedBlock ret = blockManager.convertLastBlockToUnderConstruction(cons);
    if (writeToEditLog) {
      getEditLog().logOpenFile(src, cons);
    }
    return ret;
  }

  /**
   * Recover lease;
   * Immediately revoke the lease of the current lease holder and start lease
   * recovery so that the file can be forced to be closed.
   * 
   * @param src the path of the file to start lease recovery
   * @param holder the lease holder's name
   * @param clientMachine the client machine's name
   * @return true if the file is already closed
   * @throws IOException
   */
  boolean recoverLease(String src, String holder, String clientMachine)
      throws IOException {
    writeLock();
    try {
      checkOperation(OperationCategory.WRITE);

      if (isInSafeMode()) {
        throw new SafeModeException(
            "Cannot recover the lease of " + src, safeMode);
      }
      if (!DFSUtil.isValidName(src)) {
        throw new IOException("Invalid file name: " + src);
      }
  
      final INodeFile inode = INodeFile.valueOf(dir.getINode(src), src);
      if (!inode.isUnderConstruction()) {
        return true;
      }
      if (isPermissionEnabled) {
        checkPathAccess(src, FsAction.WRITE);
      }
  
      recoverLeaseInternal(inode, src, holder, clientMachine, true);
    } finally {
      writeUnlock();
    }
    return false;
  }

  private void recoverLeaseInternal(INode fileInode, 
      String src, String holder, String clientMachine, boolean force)
      throws IOException {
    assert hasWriteLock();
    if (fileInode != null && fileInode.isUnderConstruction()) {
      INodeFileUnderConstruction pendingFile = (INodeFileUnderConstruction) fileInode;
      //
      // If the file is under construction , then it must be in our
      // leases. Find the appropriate lease record.
      //
      Lease lease = leaseManager.getLease(holder);
      //
      // We found the lease for this file. And surprisingly the original
      // holder is trying to recreate this file. This should never occur.
      //
      if (!force && lease != null) {
        Lease leaseFile = leaseManager.getLeaseByPath(src);
        if ((leaseFile != null && leaseFile.equals(lease)) ||
            lease.getHolder().equals(holder)) { 
          throw new AlreadyBeingCreatedException(
            "failed to create file " + src + " for " + holder +
            " on client " + clientMachine + 
            " because current leaseholder is trying to recreate file.");
        }
      }
      //
      // Find the original holder.
      //
      lease = leaseManager.getLease(pendingFile.getClientName());
      if (lease == null) {
        throw new AlreadyBeingCreatedException(
          "failed to create file " + src + " for " + holder +
          " on client " + clientMachine + 
          " because pendingCreates is non-null but no leases found.");
      }
      if (force) {
        // close now: no need to wait for soft lease expiration and 
        // close only the file src
        LOG.info("recoverLease: " + lease + ", src=" + src +
          " from client " + pendingFile.getClientName());
        internalReleaseLease(lease, src, holder);
      } else {
        assert lease.getHolder().equals(pendingFile.getClientName()) :
          "Current lease holder " + lease.getHolder() +
          " does not match file creator " + pendingFile.getClientName();
        //
        // If the original holder has not renewed in the last SOFTLIMIT 
        // period, then start lease recovery.
        //
        if (lease.expiredSoftLimit()) {
          LOG.info("startFile: recover " + lease + ", src=" + src + " client "
              + pendingFile.getClientName());
          boolean isClosed = internalReleaseLease(lease, src, null);
          if(!isClosed)
            throw new RecoveryInProgressException(
                "Failed to close file " + src +
                ". Lease recovery is in progress. Try again later.");
        } else {
          final BlockInfo lastBlock = pendingFile.getLastBlock();
          if (lastBlock != null
              && lastBlock.getBlockUCState() == BlockUCState.UNDER_RECOVERY) {
            throw new RecoveryInProgressException("Recovery in progress, file ["
                + src + "], " + "lease owner [" + lease.getHolder() + "]");
          } else {
            throw new AlreadyBeingCreatedException("Failed to create file ["
                + src + "] for [" + holder + "] on client [" + clientMachine
                + "], because this file is already being created by ["
                + pendingFile.getClientName() + "] on ["
                + pendingFile.getClientMachine() + "]");
          }
        }
      }
    }
  }

  /**
   * Append to an existing file in the namespace.
   */
  LocatedBlock appendFile(String src, String holder, String clientMachine)
      throws AccessControlException, SafeModeException,
      FileAlreadyExistsException, FileNotFoundException,
      ParentNotDirectoryException, IOException {
    try {
      return appendFileInt(src, holder, clientMachine);
    } catch (AccessControlException e) {
      if (auditLog.isInfoEnabled() && isExternalInvocation()) {
        logAuditEvent(false, UserGroupInformation.getCurrentUser(),
                      getRemoteIp(),
                      "append", src, null, null);
      }
      throw e;
    }
  }

  private LocatedBlock appendFileInt(String src, String holder, String clientMachine)
      throws AccessControlException, SafeModeException,
      FileAlreadyExistsException, FileNotFoundException,
      ParentNotDirectoryException, IOException {
    if (!supportAppends) {
      throw new UnsupportedOperationException(
          "Append is not enabled on this NameNode. Use the " +
          DFS_SUPPORT_APPEND_KEY + " configuration option to enable it.");
    }
    LocatedBlock lb = null;
    writeLock();
    try {
      checkOperation(OperationCategory.WRITE);

      lb = startFileInternal(src, null, holder, clientMachine, 
                        EnumSet.of(CreateFlag.APPEND), 
                        false, blockManager.maxReplication, 0);
    } finally {
      writeUnlock();
    }
    getEditLog().logSync();
    if (lb != null) {
      if (NameNode.stateChangeLog.isDebugEnabled()) {
        NameNode.stateChangeLog.debug("DIR* NameSystem.appendFile: file "
            +src+" for "+holder+" at "+clientMachine
            +" block " + lb.getBlock()
            +" block size " + lb.getBlock().getNumBytes());
      }
    }
    if (auditLog.isInfoEnabled() && isExternalInvocation()) {
      logAuditEvent(UserGroupInformation.getCurrentUser(),
                    getRemoteIp(),
                    "append", src, null, null);
    }
    return lb;
  }

  ExtendedBlock getExtendedBlock(Block blk) {
    return new ExtendedBlock(blockPoolId, blk);
  }
  
  void setBlockPoolId(String bpid) {
    blockPoolId = bpid;
    blockManager.setBlockPoolId(blockPoolId);
  }

  /**
   * The client would like to obtain an additional block for the indicated
   * filename (which is being written-to).  Return an array that consists
   * of the block, plus a set of machines.  The first on this list should
   * be where the client writes data.  Subsequent items in the list must
   * be provided in the connection to the first datanode.
   *
   * Make sure the previous blocks have been reported by datanodes and
   * are replicated.  Will return an empty 2-elt array if we want the
   * client to "try again later".
   */
  LocatedBlock getAdditionalBlock(String src,
                                         String clientName,
                                         ExtendedBlock previous,
                                         HashMap<Node, Node> excludedNodes
                                         ) 
      throws LeaseExpiredException, NotReplicatedYetException,
      QuotaExceededException, SafeModeException, UnresolvedLinkException,
      IOException {
    checkBlock(previous);
    Block previousBlock = ExtendedBlock.getLocalBlock(previous);
    long fileLength, blockSize;
    int replication;
    DatanodeDescriptor clientNode = null;
    Block newBlock = null;

    if(NameNode.stateChangeLog.isDebugEnabled()) {
      NameNode.stateChangeLog.debug(
          "BLOCK* NameSystem.getAdditionalBlock: file "
          +src+" for "+clientName);
    }

    writeLock();
    try {
      checkOperation(OperationCategory.WRITE);

      if (isInSafeMode()) {
        throw new SafeModeException("Cannot add block to " + src, safeMode);
      }

      // have we exceeded the configured limit of fs objects.
      checkFsObjectLimit();

      INodeFileUnderConstruction pendingFile = checkLease(src, clientName);
      BlockInfo lastBlockInFile = pendingFile.getLastBlock();
      if (!Block.matchingIdAndGenStamp(previousBlock, lastBlockInFile)) {
        // The block that the client claims is the current last block
        // doesn't match up with what we think is the last block. There are
        // three possibilities:
        // 1) This is the first block allocation of an append() pipeline
        //    which started appending exactly at a block boundary.
        //    In this case, the client isn't passed the previous block,
        //    so it makes the allocateBlock() call with previous=null.
        //    We can distinguish this since the last block of the file
        //    will be exactly a full block.
        // 2) This is a retry from a client that missed the response of a
        //    prior getAdditionalBlock() call, perhaps because of a network
        //    timeout, or because of an HA failover. In that case, we know
        //    by the fact that the client is re-issuing the RPC that it
        //    never began to write to the old block. Hence it is safe to
        //    abandon it and allocate a new one.
        // 3) This is an entirely bogus request/bug -- we should error out
        //    rather than potentially appending a new block with an empty
        //    one in the middle, etc

        BlockInfo penultimateBlock = pendingFile.getPenultimateBlock();
        if (previous == null &&
            lastBlockInFile != null &&
            lastBlockInFile.getNumBytes() == pendingFile.getPreferredBlockSize() &&
            lastBlockInFile.isComplete()) {
          // Case 1
          if (NameNode.stateChangeLog.isDebugEnabled()) {
             NameNode.stateChangeLog.debug(
                 "BLOCK* NameSystem.allocateBlock: handling block allocation" +
                 " writing to a file with a complete previous block: src=" +
                 src + " lastBlock=" + lastBlockInFile);
          }
        } else if (Block.matchingIdAndGenStamp(penultimateBlock, previousBlock)) {
          // Case 2
          if (lastBlockInFile.getNumBytes() != 0) {
            throw new IOException(
                "Request looked like a retry to allocate block " +
                lastBlockInFile + " but it already contains " +
                lastBlockInFile.getNumBytes() + " bytes");
          }

          // The retry case ("b" above) -- abandon the old block.
          NameNode.stateChangeLog.info("BLOCK* allocateBlock: " +
              "caught retry for allocation of a new block in " +
              src + ". Abandoning old block " + lastBlockInFile);
          dir.removeBlock(src, pendingFile, lastBlockInFile);
          dir.persistBlocks(src, pendingFile);
        } else {
          
          throw new IOException("Cannot allocate block in " + src + ": " +
              "passed 'previous' block " + previous + " does not match actual " +
              "last block in file " + lastBlockInFile);
        }
      }

      // commit the last block and complete it if it has minimum replicas
      commitOrCompleteLastBlock(pendingFile, previousBlock);

      //
      // If we fail this, bad things happen!
      //
      if (!checkFileProgress(pendingFile, false)) {
        throw new NotReplicatedYetException("Not replicated yet:" + src);
      }
      fileLength = pendingFile.computeContentSummary().getLength();
      blockSize = pendingFile.getPreferredBlockSize();
      clientNode = pendingFile.getClientNode();
      replication = pendingFile.getFileReplication();
    } finally {
      writeUnlock();
    }

    // choose targets for the new block to be allocated.
    final DatanodeDescriptor targets[] = blockManager.chooseTarget(
        src, replication, clientNode, excludedNodes, blockSize);

    // Allocate a new block and record it in the INode. 
    writeLock();
    try {
      checkOperation(OperationCategory.WRITE);
      if (isInSafeMode()) {
        throw new SafeModeException("Cannot add block to " + src, safeMode);
      }
      INode[] pathINodes = dir.getExistingPathINodes(src);
      int inodesLen = pathINodes.length;
      checkLease(src, clientName, pathINodes[inodesLen-1]);
      INodeFileUnderConstruction pendingFile  = (INodeFileUnderConstruction) 
                                                pathINodes[inodesLen - 1];
                                                           
      if (!checkFileProgress(pendingFile, false)) {
        throw new NotReplicatedYetException("Not replicated yet:" + src);
      }

      // allocate new block record block locations in INode.
      newBlock = allocateBlock(src, pathINodes, targets);
      
      for (DatanodeDescriptor dn : targets) {
        dn.incBlocksScheduled();
      }
      dir.persistBlocks(src, pendingFile);
    } finally {
      writeUnlock();
    }
    if (persistBlocks) {
      getEditLog().logSync();
    }

    // Create next block
    LocatedBlock b = new LocatedBlock(getExtendedBlock(newBlock), targets, fileLength);
    blockManager.setBlockToken(b, BlockTokenSecretManager.AccessMode.WRITE);
    return b;
  }

  /** @see NameNode#getAdditionalDatanode(String, ExtendedBlock, DatanodeInfo[], DatanodeInfo[], int, String) */
  LocatedBlock getAdditionalDatanode(final String src, final ExtendedBlock blk,
      final DatanodeInfo[] existings,  final HashMap<Node, Node> excludes,
      final int numAdditionalNodes, final String clientName
      ) throws IOException {
    //check if the feature is enabled
    dtpReplaceDatanodeOnFailure.checkEnabled();

    final DatanodeDescriptor clientnode;
    final long preferredblocksize;
    final List<DatanodeDescriptor> chosen;
    readLock();
    try {
      checkOperation(OperationCategory.WRITE);
      //check safe mode
      if (isInSafeMode()) {
        throw new SafeModeException("Cannot add datanode; src=" + src
            + ", blk=" + blk, safeMode);
      }

      //check lease
      final INodeFileUnderConstruction file = checkLease(src, clientName);
      clientnode = file.getClientNode();
      preferredblocksize = file.getPreferredBlockSize();

      //find datanode descriptors
      chosen = new ArrayList<DatanodeDescriptor>();
      for(DatanodeInfo d : existings) {
        final DatanodeDescriptor descriptor = blockManager.getDatanodeManager(
            ).getDatanode(d);
        if (descriptor != null) {
          chosen.add(descriptor);
        }
      }
    } finally {
      readUnlock();
    }

    // choose new datanodes.
    final DatanodeInfo[] targets = blockManager.getBlockPlacementPolicy(
        ).chooseTarget(src, numAdditionalNodes, clientnode, chosen, true,
        excludes, preferredblocksize);
    final LocatedBlock lb = new LocatedBlock(blk, targets);
    blockManager.setBlockToken(lb, AccessMode.COPY);
    return lb;
  }

  /**
   * The client would like to let go of the given block
   */
  boolean abandonBlock(ExtendedBlock b, String src, String holder)
      throws LeaseExpiredException, FileNotFoundException,
      UnresolvedLinkException, IOException {
    writeLock();
    try {
      checkOperation(OperationCategory.WRITE);
      //
      // Remove the block from the pending creates list
      //
      if(NameNode.stateChangeLog.isDebugEnabled()) {
        NameNode.stateChangeLog.debug("BLOCK* NameSystem.abandonBlock: "
                                      +b+"of file "+src);
      }
      if (isInSafeMode()) {
        throw new SafeModeException("Cannot abandon block " + b +
                                    " for fle" + src, safeMode);
      }
      INodeFileUnderConstruction file = checkLease(src, holder);
      dir.removeBlock(src, file, ExtendedBlock.getLocalBlock(b));
      if(NameNode.stateChangeLog.isDebugEnabled()) {
        NameNode.stateChangeLog.debug("BLOCK* NameSystem.abandonBlock: "
                                      + b + " is removed from pendingCreates");
      }
      dir.persistBlocks(src, file);
    } finally {
      writeUnlock();
    }
    if (persistBlocks) {
      getEditLog().logSync();
    }

    return true;
  }
  
  // make sure that we still have the lease on this file.
  private INodeFileUnderConstruction checkLease(String src, String holder) 
      throws LeaseExpiredException, UnresolvedLinkException {
    assert hasReadOrWriteLock();
    return checkLease(src, holder, dir.getINode(src));
  }

  private INodeFileUnderConstruction checkLease(String src, String holder,
      INode file) throws LeaseExpiredException {
    assert hasReadOrWriteLock();
    if (file == null || !(file instanceof INodeFile)) {
      Lease lease = leaseManager.getLease(holder);
      throw new LeaseExpiredException(
          "No lease on " + src + ": File does not exist. "
          + (lease != null ? lease.toString()
              : "Holder " + holder + " does not have any open files."));
    }
    if (!file.isUnderConstruction()) {
      Lease lease = leaseManager.getLease(holder);
      throw new LeaseExpiredException(
          "No lease on " + src + ": File is not open for writing. "
          + (lease != null ? lease.toString()
              : "Holder " + holder + " does not have any open files."));
    }
    INodeFileUnderConstruction pendingFile = (INodeFileUnderConstruction)file;
    if (holder != null && !pendingFile.getClientName().equals(holder)) {
      throw new LeaseExpiredException("Lease mismatch on " + src + " owned by "
          + pendingFile.getClientName() + " but is accessed by " + holder);
    }
    return pendingFile;
  }
 
  /**
   * Complete in-progress write to the given file.
   * @return true if successful, false if the client should continue to retry
   *         (e.g if not all blocks have reached minimum replication yet)
   * @throws IOException on error (eg lease mismatch, file not open, file deleted)
   */
  boolean completeFile(String src, String holder, ExtendedBlock last) 
    throws SafeModeException, UnresolvedLinkException, IOException {
    checkBlock(last);
    boolean success = false;
    writeLock();
    try {
      checkOperation(OperationCategory.WRITE);

      success = completeFileInternal(src, holder, 
        ExtendedBlock.getLocalBlock(last));
    } finally {
      writeUnlock();
    }
    getEditLog().logSync();
    return success;
  }

  private boolean completeFileInternal(String src, 
      String holder, Block last) throws SafeModeException,
      UnresolvedLinkException, IOException {
    assert hasWriteLock();
    if (NameNode.stateChangeLog.isDebugEnabled()) {
      NameNode.stateChangeLog.debug("DIR* NameSystem.completeFile: " +
          src + " for " + holder);
    }
    if (isInSafeMode()) {
      throw new SafeModeException("Cannot complete file " + src, safeMode);
    }

    INodeFileUnderConstruction pendingFile;
    try {
      pendingFile = checkLease(src, holder);
    } catch (LeaseExpiredException lee) {
      final INode inode = dir.getINode(src);
      if (inode != null && inode instanceof INodeFile && !inode.isUnderConstruction()) {
        // This could be a retry RPC - i.e the client tried to close
        // the file, but missed the RPC response. Thus, it is trying
        // again to close the file. If the file still exists and
        // the client's view of the last block matches the actual
        // last block, then we'll treat it as a successful close.
        // See HDFS-3031.
        final Block realLastBlock = ((INodeFile)inode).getLastBlock();
        if (Block.matchingIdAndGenStamp(last, realLastBlock)) {
          NameNode.stateChangeLog.info("DIR* completeFile: " +
              "request from " + holder + " to complete " + src +
              " which is already closed. But, it appears to be an RPC " +
              "retry. Returning success");
          return true;
        }
      }
      throw lee;
    }
    // commit the last block and complete it if it has minimum replicas
    commitOrCompleteLastBlock(pendingFile, last);

    if (!checkFileProgress(pendingFile, true)) {
      return false;
    }

    finalizeINodeFileUnderConstruction(src, pendingFile);

    NameNode.stateChangeLog.info("DIR* completeFile: " + src + " is closed by "
        + holder);
    return true;
  }

  /**
   * Allocate a block at the given pending filename
   * 
   * @param src path to the file
   * @param inodes INode representing each of the components of src. 
   *        <code>inodes[inodes.length-1]</code> is the INode for the file.
   *        
   * @throws QuotaExceededException If addition of block exceeds space quota
   */
  private Block allocateBlock(String src, INode[] inodes,
      DatanodeDescriptor targets[]) throws QuotaExceededException,
      SafeModeException {
    assert hasWriteLock();
    Block b = new Block(DFSUtil.getRandom().nextLong(), 0, 0); 
    while(isValidBlock(b)) {
      b.setBlockId(DFSUtil.getRandom().nextLong());
    }
    // Increment the generation stamp for every new block.
    nextGenerationStamp();
    b.setGenerationStamp(getGenerationStamp());
    b = dir.addBlock(src, inodes, b, targets);
    NameNode.stateChangeLog.info("BLOCK* allocateBlock: " + src + ". "
        + blockPoolId + " " + b);
    return b;
  }

  /**
   * Check that the indicated file's blocks are present and
   * replicated.  If not, return false. If checkall is true, then check
   * all blocks, otherwise check only penultimate block.
   */
  boolean checkFileProgress(INodeFile v, boolean checkall) {
    readLock();
    try {
      if (checkall) {
        //
        // check all blocks of the file.
        //
        for (BlockInfo block: v.getBlocks()) {
          if (!block.isComplete()) {
            LOG.info("BLOCK* checkFileProgress: " + block
                + " has not reached minimal replication "
                + blockManager.minReplication);
            return false;
          }
        }
      } else {
        //
        // check the penultimate block of this file
        //
        BlockInfo b = v.getPenultimateBlock();
        if (b != null && !b.isComplete()) {
          LOG.info("BLOCK* checkFileProgress: " + b
              + " has not reached minimal replication "
              + blockManager.minReplication);
          return false;
        }
      }
      return true;
    } finally {
      readUnlock();
    }
  }

  ////////////////////////////////////////////////////////////////
  // Here's how to handle block-copy failure during client write:
  // -- As usual, the client's write should result in a streaming
  // backup write to a k-machine sequence.
  // -- If one of the backup machines fails, no worries.  Fail silently.
  // -- Before client is allowed to close and finalize file, make sure
  // that the blocks are backed up.  Namenode may have to issue specific backup
  // commands to make up for earlier datanode failures.  Once all copies
  // are made, edit namespace and return to client.
  ////////////////////////////////////////////////////////////////

  /** 
   * Change the indicated filename. 
   * @deprecated Use {@link #renameTo(String, String, Options.Rename...)} instead.
   */
  @Deprecated
  boolean renameTo(String src, String dst) 
      throws IOException, UnresolvedLinkException {
    try {
      return renameToInt(src, dst);
    } catch (AccessControlException e) {
      if (auditLog.isInfoEnabled() && isExternalInvocation()) {
        logAuditEvent(false, UserGroupInformation.getCurrentUser(),
                      getRemoteIp(),
                      "rename", src, dst, null);
      }
      throw e;
    }
  }

  private boolean renameToInt(String src, String dst) 
    throws IOException, UnresolvedLinkException {
    boolean status = false;
    HdfsFileStatus resultingStat = null;
    if (NameNode.stateChangeLog.isDebugEnabled()) {
      NameNode.stateChangeLog.debug("DIR* NameSystem.renameTo: " + src +
          " to " + dst);
    }
    writeLock();
    try {
      checkOperation(OperationCategory.WRITE);

      status = renameToInternal(src, dst);
      if (status && auditLog.isInfoEnabled() && isExternalInvocation()) {
        resultingStat = dir.getFileInfo(dst, false);
      }
    } finally {
      writeUnlock();
    }
    getEditLog().logSync();
    if (status && auditLog.isInfoEnabled() && isExternalInvocation()) {
      logAuditEvent(UserGroupInformation.getCurrentUser(),
                    getRemoteIp(),
                    "rename", src, dst, resultingStat);
    }
    return status;
  }

  /** @deprecated See {@link #renameTo(String, String)} */
  @Deprecated
  private boolean renameToInternal(String src, String dst)
    throws IOException, UnresolvedLinkException {
    assert hasWriteLock();
    if (isInSafeMode()) {
      throw new SafeModeException("Cannot rename " + src, safeMode);
    }
    if (!DFSUtil.isValidName(dst)) {
      throw new IOException("Invalid name: " + dst);
    }
    if (isPermissionEnabled) {
      //We should not be doing this.  This is move() not renameTo().
      //but for now,
      String actualdst = dir.isDir(dst)?
          dst + Path.SEPARATOR + new Path(src).getName(): dst;
      checkParentAccess(src, FsAction.WRITE);
      checkAncestorAccess(actualdst, FsAction.WRITE);
    }

    HdfsFileStatus dinfo = dir.getFileInfo(dst, false);
    if (dir.renameTo(src, dst)) {
      unprotectedChangeLease(src, dst, dinfo);     // update lease with new filename
      return true;
    }
    return false;
  }
  

  /** Rename src to dst */
  void renameTo(String src, String dst, Options.Rename... options)
      throws IOException, UnresolvedLinkException {
    HdfsFileStatus resultingStat = null;
    if (NameNode.stateChangeLog.isDebugEnabled()) {
      NameNode.stateChangeLog.debug("DIR* NameSystem.renameTo: with options - "
          + src + " to " + dst);
    }
    writeLock();
    try {
      checkOperation(OperationCategory.WRITE);

      renameToInternal(src, dst, options);
      if (auditLog.isInfoEnabled() && isExternalInvocation()) {
        resultingStat = dir.getFileInfo(dst, false); 
      }
    } finally {
      writeUnlock();
    }
    getEditLog().logSync();
    if (auditLog.isInfoEnabled() && isExternalInvocation()) {
      StringBuilder cmd = new StringBuilder("rename options=");
      for (Rename option : options) {
        cmd.append(option.value()).append(" ");
      }
      logAuditEvent(UserGroupInformation.getCurrentUser(), getRemoteIp(),
                    cmd.toString(), src, dst, resultingStat);
    }
  }

  private void renameToInternal(String src, String dst,
      Options.Rename... options) throws IOException {
    assert hasWriteLock();
    if (isInSafeMode()) {
      throw new SafeModeException("Cannot rename " + src, safeMode);
    }
    if (!DFSUtil.isValidName(dst)) {
      throw new InvalidPathException("Invalid name: " + dst);
    }
    if (isPermissionEnabled) {
      checkParentAccess(src, FsAction.WRITE);
      checkAncestorAccess(dst, FsAction.WRITE);
    }

    HdfsFileStatus dinfo = dir.getFileInfo(dst, false);
    dir.renameTo(src, dst, options);
    unprotectedChangeLease(src, dst, dinfo); // update lease with new filename
  }
  
  /**
   * Remove the indicated file from namespace.
   * 
   * @see ClientProtocol#delete(String, boolean) for detailed descriptoin and 
   * description of exceptions
   */
  boolean delete(String src, boolean recursive)
      throws AccessControlException, SafeModeException,
      UnresolvedLinkException, IOException {
    try {
      return deleteInt(src, recursive);
    } catch (AccessControlException e) {
      if (auditLog.isInfoEnabled() && isExternalInvocation()) {
        logAuditEvent(false, UserGroupInformation.getCurrentUser(),
                      getRemoteIp(),
                      "delete", src, null, null);
      }
      throw e;
    }
  }
      
  private boolean deleteInt(String src, boolean recursive)
      throws AccessControlException, SafeModeException,
      UnresolvedLinkException, IOException {
    if (NameNode.stateChangeLog.isDebugEnabled()) {
      NameNode.stateChangeLog.debug("DIR* NameSystem.delete: " + src);
    }
    boolean status = deleteInternal(src, recursive, true);
    if (status && auditLog.isInfoEnabled() && isExternalInvocation()) {
      logAuditEvent(UserGroupInformation.getCurrentUser(),
                    getRemoteIp(),
                    "delete", src, null, null);
    }
    return status;
  }
    
  /**
   * Remove a file/directory from the namespace.
   * <p>
   * For large directories, deletion is incremental. The blocks under
   * the directory are collected and deleted a small number at a time holding
   * the {@link FSNamesystem} lock.
   * <p>
   * For small directory or file the deletion is done in one shot.
   * 
   * @see ClientProtocol#delete(String, boolean) for description of exceptions
   */
  private boolean deleteInternal(String src, boolean recursive,
      boolean enforcePermission)
      throws AccessControlException, SafeModeException, UnresolvedLinkException,
             IOException {
    ArrayList<Block> collectedBlocks = new ArrayList<Block>();

    writeLock();
    try {
      checkOperation(OperationCategory.WRITE);
      if (isInSafeMode()) {
        throw new SafeModeException("Cannot delete " + src, safeMode);
      }
      if (!recursive && dir.isNonEmptyDirectory(src)) {
        throw new IOException(src + " is non empty");
      }
      if (enforcePermission && isPermissionEnabled) {
        checkPermission(src, false, null, FsAction.WRITE, null, FsAction.ALL);
      }
      // Unlink the target directory from directory tree
      if (!dir.delete(src, collectedBlocks)) {
        return false;
      }
    } finally {
      writeUnlock();
    }
    getEditLog().logSync(); 
    removeBlocks(collectedBlocks); // Incremental deletion of blocks
    collectedBlocks.clear();
    if (NameNode.stateChangeLog.isDebugEnabled()) {
      NameNode.stateChangeLog.debug("DIR* Namesystem.delete: "
        + src +" is removed");
    }
    return true;
  }

  /** 
   * From the given list, incrementally remove the blocks from blockManager
   * Writelock is dropped and reacquired every BLOCK_DELETION_INCREMENT to
   * ensure that other waiters on the lock can get in. See HDFS-2938
   */
  private void removeBlocks(List<Block> blocks) {
    int start = 0;
    int end = 0;
    while (start < blocks.size()) {
      end = BLOCK_DELETION_INCREMENT + start;
      end = end > blocks.size() ? blocks.size() : end;
      writeLock();
      try {
        for (int i = start; i < end; i++) {
          blockManager.removeBlock(blocks.get(i));
        }
      } finally {
        writeUnlock();
      }
      start = end;
    }
  }
  
  void removePathAndBlocks(String src, List<Block> blocks) {
    assert hasWriteLock();
    leaseManager.removeLeaseWithPrefixPath(src);
    if (blocks == null) {
      return;
    }
    
    // In the case that we are a Standby tailing edits from the
    // active while in safe-mode, we need to track the total number
    // of blocks and safe blocks in the system.
    boolean trackBlockCounts = isSafeModeTrackingBlocks();
    int numRemovedComplete = 0, numRemovedSafe = 0;

    for (Block b : blocks) {
      if (trackBlockCounts) {
        BlockInfo bi = blockManager.getStoredBlock(b);
        if (bi.isComplete()) {
          numRemovedComplete++;
          if (bi.numNodes() >= blockManager.minReplication) {
            numRemovedSafe++;
          }
        }
      }
      blockManager.removeBlock(b);
    }
    if (trackBlockCounts) {
      if (LOG.isDebugEnabled()) {
        LOG.debug("Adjusting safe-mode totals for deletion of " + src + ":" +
            "decreasing safeBlocks by " + numRemovedSafe +
            ", totalBlocks by " + numRemovedComplete);
      }
      adjustSafeModeBlockTotals(-numRemovedSafe, -numRemovedComplete);
    }
  }

  /**
   * @see SafeModeInfo#shouldIncrementallyTrackBlocks
   */
  private boolean isSafeModeTrackingBlocks() {
    if (!haEnabled) {
      // Never track blocks incrementally in non-HA code.
      return false;
    }
    SafeModeInfo sm = this.safeMode;
    return sm != null && sm.shouldIncrementallyTrackBlocks();
  }

  /**
   * Get the file info for a specific file.
   *
   * @param src The string representation of the path to the file
   * @param resolveLink whether to throw UnresolvedLinkException 
   *        if src refers to a symlink
   *
   * @throws AccessControlException if access is denied
   * @throws UnresolvedLinkException if a symlink is encountered.
   *
   * @return object containing information regarding the file
   *         or null if file not found
   * @throws StandbyException 
   */
  HdfsFileStatus getFileInfo(String src, boolean resolveLink) 
    throws AccessControlException, UnresolvedLinkException,
           StandbyException, IOException {
    HdfsFileStatus stat = null;

    readLock();

    try {
      checkOperation(OperationCategory.READ);

      if (!DFSUtil.isValidName(src)) {
        throw new InvalidPathException("Invalid file name: " + src);
      }
      if (isPermissionEnabled) {
        checkTraverse(src);
      }
      stat = dir.getFileInfo(src, resolveLink);
    } catch (AccessControlException e) {
      if (auditLog.isInfoEnabled() && isExternalInvocation()) {
        logAuditEvent(false, UserGroupInformation.getCurrentUser(),
                      getRemoteIp(),
                      "getfileinfo", src, null, null);
      }
      throw e;
    } finally {
      readUnlock();
    }
    if (auditLog.isInfoEnabled() && isExternalInvocation()) {
      logAuditEvent(UserGroupInformation.getCurrentUser(),
                    getRemoteIp(),
                    "getfileinfo", src, null, null);
    }
    return stat;
  }

  /**
   * Create all the necessary directories
   */
  boolean mkdirs(String src, PermissionStatus permissions,
      boolean createParent) throws IOException, UnresolvedLinkException {
    try {
      return mkdirsInt(src, permissions, createParent);
    } catch (AccessControlException e) {
      if (auditLog.isInfoEnabled() && isExternalInvocation()) {
        logAuditEvent(false, UserGroupInformation.getCurrentUser(),
                      getRemoteIp(),
                      "mkdirs", src, null, null);
      }
      throw e;
    }
  }

  private boolean mkdirsInt(String src, PermissionStatus permissions,
      boolean createParent) throws IOException, UnresolvedLinkException {
    boolean status = false;
    if(NameNode.stateChangeLog.isDebugEnabled()) {
      NameNode.stateChangeLog.debug("DIR* NameSystem.mkdirs: " + src);
    }
    writeLock();
    try {
      checkOperation(OperationCategory.WRITE);

      status = mkdirsInternal(src, permissions, createParent);
    } finally {
      writeUnlock();
    }
    getEditLog().logSync();
    if (status && auditLog.isInfoEnabled() && isExternalInvocation()) {
      final HdfsFileStatus stat = dir.getFileInfo(src, false);
      logAuditEvent(UserGroupInformation.getCurrentUser(),
                    getRemoteIp(),
                    "mkdirs", src, null, stat);
    }
    return status;
  }
    
  /**
   * Create all the necessary directories
   */
  private boolean mkdirsInternal(String src,
      PermissionStatus permissions, boolean createParent) 
      throws IOException, UnresolvedLinkException {
    assert hasWriteLock();
    if (isInSafeMode()) {
      throw new SafeModeException("Cannot create directory " + src, safeMode);
    }
    if (isPermissionEnabled) {
      checkTraverse(src);
    }
    if (dir.isDir(src)) {
      // all the users of mkdirs() are used to expect 'true' even if
      // a new directory is not created.
      return true;
    }
    if (!DFSUtil.isValidName(src)) {
      throw new InvalidPathException(src);
    }
    if (isPermissionEnabled) {
      checkAncestorAccess(src, FsAction.WRITE);
    }
    if (!createParent) {
      verifyParentDir(src);
    }

    // validate that we have enough inodes. This is, at best, a 
    // heuristic because the mkdirs() operation migth need to 
    // create multiple inodes.
    checkFsObjectLimit();

    if (!dir.mkdirs(src, permissions, false, now())) {
      throw new IOException("Failed to create directory: " + src);
    }
    return true;
  }

  ContentSummary getContentSummary(String src) throws AccessControlException,
      FileNotFoundException, UnresolvedLinkException, StandbyException {
    readLock();
    try {
      checkOperation(OperationCategory.READ);

      if (isPermissionEnabled) {
        checkPermission(src, false, null, null, null, FsAction.READ_EXECUTE);
      }
      return dir.getContentSummary(src);
    } finally {
      readUnlock();
    }
  }

  /**
   * Set the namespace quota and diskspace quota for a directory.
   * See {@link ClientProtocol#setQuota(String, long, long)} for the 
   * contract.
   */
  void setQuota(String path, long nsQuota, long dsQuota) 
      throws IOException, UnresolvedLinkException {
    writeLock();
    try {
      checkOperation(OperationCategory.WRITE);
      if (isInSafeMode()) {
        throw new SafeModeException("Cannot set quota on " + path, safeMode);
      }
      if (isPermissionEnabled) {
        checkSuperuserPrivilege();
      }
      dir.setQuota(path, nsQuota, dsQuota);
    } finally {
      writeUnlock();
    }
    getEditLog().logSync();
  }

  /** Persist all metadata about this file.
   * @param src The string representation of the path
   * @param clientName The string representation of the client
   * @throws IOException if path does not exist
   */
  void fsync(String src, String clientName) 
      throws IOException, UnresolvedLinkException {
    NameNode.stateChangeLog.info("BLOCK* fsync: " + src + " for " + clientName);
    writeLock();
    try {
      checkOperation(OperationCategory.WRITE);
      if (isInSafeMode()) {
        throw new SafeModeException("Cannot fsync file " + src, safeMode);
      }
      INodeFileUnderConstruction pendingFile  = checkLease(src, clientName);
      dir.persistBlocks(src, pendingFile);
    } finally {
      writeUnlock();
    }
    getEditLog().logSync();
  }

  /**
   * Move a file that is being written to be immutable.
   * @param src The filename
   * @param lease The lease for the client creating the file
   * @param recoveryLeaseHolder reassign lease to this holder if the last block
   *        needs recovery; keep current holder if null.
   * @throws AlreadyBeingCreatedException if file is waiting to achieve minimal
   *         replication;<br>
   *         RecoveryInProgressException if lease recovery is in progress.<br>
   *         IOException in case of an error.
   * @return true  if file has been successfully finalized and closed or 
   *         false if block recovery has been initiated
   */
  boolean internalReleaseLease(Lease lease, String src, 
      String recoveryLeaseHolder) throws AlreadyBeingCreatedException, 
      IOException, UnresolvedLinkException {
    LOG.info("Recovering " + lease + ", src=" + src);
    assert !isInSafeMode();
    assert hasWriteLock();

    final INodeFileUnderConstruction pendingFile
        = INodeFileUnderConstruction.valueOf(dir.getINode(src), src);
    int nrBlocks = pendingFile.numBlocks();
    BlockInfo[] blocks = pendingFile.getBlocks();

    int nrCompleteBlocks;
    BlockInfo curBlock = null;
    for(nrCompleteBlocks = 0; nrCompleteBlocks < nrBlocks; nrCompleteBlocks++) {
      curBlock = blocks[nrCompleteBlocks];
      if(!curBlock.isComplete())
        break;
      assert blockManager.checkMinReplication(curBlock) :
              "A COMPLETE block is not minimally replicated in " + src;
    }

    // If there are no incomplete blocks associated with this file,
    // then reap lease immediately and close the file.
    if(nrCompleteBlocks == nrBlocks) {
      finalizeINodeFileUnderConstruction(src, pendingFile);
      NameNode.stateChangeLog.warn("BLOCK*"
        + " internalReleaseLease: All existing blocks are COMPLETE,"
        + " lease removed, file closed.");
      return true;  // closed!
    }

    // Only the last and the penultimate blocks may be in non COMPLETE state.
    // If the penultimate block is not COMPLETE, then it must be COMMITTED.
    if(nrCompleteBlocks < nrBlocks - 2 ||
       nrCompleteBlocks == nrBlocks - 2 &&
         curBlock != null &&
         curBlock.getBlockUCState() != BlockUCState.COMMITTED) {
      final String message = "DIR* NameSystem.internalReleaseLease: "
        + "attempt to release a create lock on "
        + src + " but file is already closed.";
      NameNode.stateChangeLog.warn(message);
      throw new IOException(message);
    }

    // The last block is not COMPLETE, and
    // that the penultimate block if exists is either COMPLETE or COMMITTED
    final BlockInfo lastBlock = pendingFile.getLastBlock();
    BlockUCState lastBlockState = lastBlock.getBlockUCState();
    BlockInfo penultimateBlock = pendingFile.getPenultimateBlock();
    boolean penultimateBlockMinReplication;
    BlockUCState penultimateBlockState;
    if (penultimateBlock == null) {
      penultimateBlockState = BlockUCState.COMPLETE;
      // If penultimate block doesn't exist then its minReplication is met
      penultimateBlockMinReplication = true;
    } else {
      penultimateBlockState = BlockUCState.COMMITTED;
      penultimateBlockMinReplication = 
        blockManager.checkMinReplication(penultimateBlock);
    }
    assert penultimateBlockState == BlockUCState.COMPLETE ||
           penultimateBlockState == BlockUCState.COMMITTED :
           "Unexpected state of penultimate block in " + src;

    switch(lastBlockState) {
    case COMPLETE:
      assert false : "Already checked that the last block is incomplete";
      break;
    case COMMITTED:
      // Close file if committed blocks are minimally replicated
      if(penultimateBlockMinReplication &&
          blockManager.checkMinReplication(lastBlock)) {
        finalizeINodeFileUnderConstruction(src, pendingFile);
        NameNode.stateChangeLog.warn("BLOCK*"
          + " internalReleaseLease: Committed blocks are minimally replicated,"
          + " lease removed, file closed.");
        return true;  // closed!
      }
      // Cannot close file right now, since some blocks 
      // are not yet minimally replicated.
      // This may potentially cause infinite loop in lease recovery
      // if there are no valid replicas on data-nodes.
      String message = "DIR* NameSystem.internalReleaseLease: " +
          "Failed to release lease for file " + src +
          ". Committed blocks are waiting to be minimally replicated." +
          " Try again later.";
      NameNode.stateChangeLog.warn(message);
      throw new AlreadyBeingCreatedException(message);
    case UNDER_CONSTRUCTION:
    case UNDER_RECOVERY:
      final BlockInfoUnderConstruction uc = (BlockInfoUnderConstruction)lastBlock;
      // setup the last block locations from the blockManager if not known
      if (uc.getNumExpectedLocations() == 0) {
        uc.setExpectedLocations(blockManager.getNodes(lastBlock));
      }
      // start recovery of the last block for this file
      long blockRecoveryId = nextGenerationStamp();
      lease = reassignLease(lease, src, recoveryLeaseHolder, pendingFile);
      uc.initializeBlockRecovery(blockRecoveryId);
      leaseManager.renewLease(lease);
      // Cannot close file right now, since the last block requires recovery.
      // This may potentially cause infinite loop in lease recovery
      // if there are no valid replicas on data-nodes.
      NameNode.stateChangeLog.warn(
                "DIR* NameSystem.internalReleaseLease: " +
                "File " + src + " has not been closed." +
               " Lease recovery is in progress. " +
                "RecoveryId = " + blockRecoveryId + " for block " + lastBlock);
      break;
    }
    return false;
  }

  private Lease reassignLease(Lease lease, String src, String newHolder,
      INodeFileUnderConstruction pendingFile) {
    assert hasWriteLock();
    if(newHolder == null)
      return lease;
    logReassignLease(lease.getHolder(), src, newHolder);
    return reassignLeaseInternal(lease, src, newHolder, pendingFile);
  }
  
  Lease reassignLeaseInternal(Lease lease, String src, String newHolder,
      INodeFileUnderConstruction pendingFile) {
    assert hasWriteLock();
    pendingFile.setClientName(newHolder);
    return leaseManager.reassignLease(lease, src, newHolder);
  }

  private void commitOrCompleteLastBlock(final INodeFileUnderConstruction fileINode,
      final Block commitBlock) throws IOException {
    assert hasWriteLock();
    if (!blockManager.commitOrCompleteLastBlock(fileINode, commitBlock)) {
      return;
    }

    // Adjust disk space consumption if required
    final long diff = fileINode.getPreferredBlockSize() - commitBlock.getNumBytes();    
    if (diff > 0) {
      try {
        String path = leaseManager.findPath(fileINode);
        dir.updateSpaceConsumed(path, 0, -diff*fileINode.getFileReplication());
      } catch (IOException e) {
        LOG.warn("Unexpected exception while updating disk space.", e);
      }
    }
  }

  private void finalizeINodeFileUnderConstruction(String src, 
      INodeFileUnderConstruction pendingFile) 
      throws IOException, UnresolvedLinkException {
    assert hasWriteLock();
    leaseManager.removeLease(pendingFile.getClientName(), src);

    // The file is no longer pending.
    // Create permanent INode, update blocks
    INodeFile newFile = pendingFile.convertToInodeFile();
    dir.replaceNode(src, pendingFile, newFile);

    // close file and persist block allocations for this file
    dir.closeFile(src, newFile);

    blockManager.checkReplication(newFile);
  }

  void commitBlockSynchronization(ExtendedBlock lastblock,
      long newgenerationstamp, long newlength,
      boolean closeFile, boolean deleteblock, DatanodeID[] newtargets,
      String[] newtargetstorages)
      throws IOException, UnresolvedLinkException {
    String src = "";
    writeLock();
    try {
      checkOperation(OperationCategory.WRITE);
      // If a DN tries to commit to the standby, the recovery will
      // fail, and the next retry will succeed on the new NN.
  
      if (isInSafeMode()) {
        throw new SafeModeException(
          "Cannot commitBlockSynchronization while in safe mode",
          safeMode);
      }
      LOG.info("commitBlockSynchronization(lastblock=" + lastblock
               + ", newgenerationstamp=" + newgenerationstamp
               + ", newlength=" + newlength
               + ", newtargets=" + Arrays.asList(newtargets)
               + ", closeFile=" + closeFile
               + ", deleteBlock=" + deleteblock
               + ")");
      final BlockInfo storedBlock = blockManager.getStoredBlock(ExtendedBlock
        .getLocalBlock(lastblock));
      if (storedBlock == null) {
        throw new IOException("Block (=" + lastblock + ") not found");
      }
      INodeFile iFile = (INodeFile) storedBlock.getBlockCollection();
      if (!iFile.isUnderConstruction() || storedBlock.isComplete()) {
        throw new IOException("Unexpected block (=" + lastblock
                              + ") since the file (=" + iFile.getLocalName()
                              + ") is not under construction");
      }

      long recoveryId =
        ((BlockInfoUnderConstruction)storedBlock).getBlockRecoveryId();
      if(recoveryId != newgenerationstamp) {
        throw new IOException("The recovery id " + newgenerationstamp
                              + " does not match current recovery id "
                              + recoveryId + " for block " + lastblock); 
      }

      INodeFileUnderConstruction pendingFile = (INodeFileUnderConstruction)iFile;

      if (deleteblock) {
        pendingFile.removeLastBlock(ExtendedBlock.getLocalBlock(lastblock));
        blockManager.removeBlockFromMap(storedBlock);
      }
      else {
        // update last block
        storedBlock.setGenerationStamp(newgenerationstamp);
        storedBlock.setNumBytes(newlength);

        // find the DatanodeDescriptor objects
        // There should be no locations in the blockManager till now because the
        // file is underConstruction
        DatanodeDescriptor[] descriptors = null;
        if (newtargets.length > 0) {
          descriptors = new DatanodeDescriptor[newtargets.length];
          for(int i = 0; i < newtargets.length; i++) {
            descriptors[i] = blockManager.getDatanodeManager().getDatanode(
                newtargets[i]);
          }
        }
        if ((closeFile) && (descriptors != null)) {
          // the file is getting closed. Insert block locations into blockManager.
          // Otherwise fsck will report these blocks as MISSING, especially if the
          // blocksReceived from Datanodes take a long time to arrive.
          for (int i = 0; i < descriptors.length; i++) {
            descriptors[i].addBlock(storedBlock);
          }
        }
        // add pipeline locations into the INodeUnderConstruction
        pendingFile.setLastBlock(storedBlock, descriptors);
      }

      src = leaseManager.findPath(pendingFile);
      if (closeFile) {
        // commit the last block and complete it if it has minimum replicas
        commitOrCompleteLastBlock(pendingFile, storedBlock);

        //remove lease, close file
        finalizeINodeFileUnderConstruction(src, pendingFile);
      } else {
        // If this commit does not want to close the file, persist blocks
        dir.persistBlocks(src, pendingFile);
      }
    } finally {
      writeUnlock();
    }
    getEditLog().logSync();
    if (closeFile) {
      LOG.info("commitBlockSynchronization(newblock=" + lastblock
          + ", file=" + src
          + ", newgenerationstamp=" + newgenerationstamp
          + ", newlength=" + newlength
          + ", newtargets=" + Arrays.asList(newtargets) + ") successful");
    } else {
      LOG.info("commitBlockSynchronization(" + lastblock + ") successful");
    }
  }


  /**
   * Renew the lease(s) held by the given client
   */
  void renewLease(String holder) throws IOException {
    writeLock();
    try {
      checkOperation(OperationCategory.WRITE);

      if (isInSafeMode()) {
        throw new SafeModeException("Cannot renew lease for " + holder, safeMode);
      }
      leaseManager.renewLease(holder);
    } finally {
      writeUnlock();
    }
  }

  /**
   * Get a partial listing of the indicated directory
   *
   * @param src the directory name
   * @param startAfter the name to start after
   * @param needLocation if blockLocations need to be returned
   * @return a partial listing starting after startAfter
   * 
   * @throws AccessControlException if access is denied
   * @throws UnresolvedLinkException if symbolic link is encountered
   * @throws IOException if other I/O error occurred
   */
  DirectoryListing getListing(String src, byte[] startAfter,
      boolean needLocation) 
      throws AccessControlException, UnresolvedLinkException, IOException {
    try {
      return getListingInt(src, startAfter, needLocation);
    } catch (AccessControlException e) {
      if (auditLog.isInfoEnabled() && isExternalInvocation()) {
        logAuditEvent(false, UserGroupInformation.getCurrentUser(),
                      getRemoteIp(),
                      "listStatus", src, null, null);
      }
      throw e;
    }
  }

  private DirectoryListing getListingInt(String src, byte[] startAfter,
      boolean needLocation) 
    throws AccessControlException, UnresolvedLinkException, IOException {
    DirectoryListing dl;
    readLock();
    try {
      checkOperation(OperationCategory.READ);

      if (isPermissionEnabled) {
        if (dir.isDir(src)) {
          checkPathAccess(src, FsAction.READ_EXECUTE);
        } else {
          checkTraverse(src);
        }
      }
      if (auditLog.isInfoEnabled() && isExternalInvocation()) {
        logAuditEvent(UserGroupInformation.getCurrentUser(),
                      getRemoteIp(),
                      "listStatus", src, null, null);
      }
      dl = dir.getListing(src, startAfter, needLocation);
    } finally {
      readUnlock();
    }
    return dl;
  }

  /////////////////////////////////////////////////////////
  //
  // These methods are called by datanodes
  //
  /////////////////////////////////////////////////////////
  /**
   * Register Datanode.
   * <p>
   * The purpose of registration is to identify whether the new datanode
   * serves a new data storage, and will report new data block copies,
   * which the namenode was not aware of; or the datanode is a replacement
   * node for the data storage that was previously served by a different
   * or the same (in terms of host:port) datanode.
   * The data storages are distinguished by their storageIDs. When a new
   * data storage is reported the namenode issues a new unique storageID.
   * <p>
   * Finally, the namenode returns its namespaceID as the registrationID
   * for the datanodes. 
   * namespaceID is a persistent attribute of the name space.
   * The registrationID is checked every time the datanode is communicating
   * with the namenode. 
   * Datanodes with inappropriate registrationID are rejected.
   * If the namenode stops, and then restarts it can restore its 
   * namespaceID and will continue serving the datanodes that has previously
   * registered with the namenode without restarting the whole cluster.
   * 
   * @see org.apache.hadoop.hdfs.server.datanode.DataNode
   */
  void registerDatanode(DatanodeRegistration nodeReg) throws IOException {
    writeLock();
    try {
      getBlockManager().getDatanodeManager().registerDatanode(nodeReg);
      checkSafeMode();
    } finally {
      writeUnlock();
    }
  }
  
  /**
   * Get registrationID for datanodes based on the namespaceID.
   * 
   * @see #registerDatanode(DatanodeRegistration)
   * @return registration ID
   */
  String getRegistrationID() {
    return Storage.getRegistrationID(dir.fsImage.getStorage());
  }

  /**
   * The given node has reported in.  This method should:
   * 1) Record the heartbeat, so the datanode isn't timed out
   * 2) Adjust usage stats for future block allocation
   * 
   * If a substantial amount of time passed since the last datanode 
   * heartbeat then request an immediate block report.  
   * 
   * @return an array of datanode commands 
   * @throws IOException
   */
  HeartbeatResponse handleHeartbeat(DatanodeRegistration nodeReg,
      long capacity, long dfsUsed, long remaining, long blockPoolUsed,
      int xceiverCount, int xmitsInProgress, int failedVolumes) 
        throws IOException {
    readLock();
    try {
      final int maxTransfer = blockManager.getMaxReplicationStreams()
          - xmitsInProgress;
      DatanodeCommand[] cmds = blockManager.getDatanodeManager().handleHeartbeat(
          nodeReg, blockPoolId, capacity, dfsUsed, remaining, blockPoolUsed,
          xceiverCount, maxTransfer, failedVolumes);
      return new HeartbeatResponse(cmds, createHaStatusHeartbeat());
    } finally {
      readUnlock();
    }
  }

  private NNHAStatusHeartbeat createHaStatusHeartbeat() {
    HAState state = haContext.getState();
    NNHAStatusHeartbeat.State hbState;
    if (state instanceof ActiveState) {
      hbState = NNHAStatusHeartbeat.State.ACTIVE;
    } else if (state instanceof StandbyState) {
      hbState = NNHAStatusHeartbeat.State.STANDBY;      
    } else {
      throw new AssertionError("Invalid state: " + state.getClass());
    }
    return new NNHAStatusHeartbeat(hbState,
        getFSImage().getLastAppliedOrWrittenTxId());
  }

  /**
   * Returns whether or not there were available resources at the last check of
   * resources.
   *
   * @return true if there were sufficient resources available, false otherwise.
   */
  boolean nameNodeHasResourcesAvailable() {
    return hasResourcesAvailable;
  }

  /**
   * Perform resource checks and cache the results.
   * @throws IOException
   */
  void checkAvailableResources() {
    Preconditions.checkState(nnResourceChecker != null,
        "nnResourceChecker not initialized");
    hasResourcesAvailable = nnResourceChecker.hasAvailableDiskSpace();
  }

  /**
   * Periodically calls hasAvailableResources of NameNodeResourceChecker, and if
   * there are found to be insufficient resources available, causes the NN to
   * enter safe mode. If resources are later found to have returned to
   * acceptable levels, this daemon will cause the NN to exit safe mode.
   */
  class NameNodeResourceMonitor implements Runnable  {
    boolean shouldNNRmRun = true;
    @Override
    public void run () {
      try {
        while (fsRunning && shouldNNRmRun) {
          checkAvailableResources();
          if(!nameNodeHasResourcesAvailable()) {
            String lowResourcesMsg = "NameNode low on available disk space. ";
            if (!isInSafeMode()) {
              FSNamesystem.LOG.warn(lowResourcesMsg + "Entering safe mode.");
            } else {
              FSNamesystem.LOG.warn(lowResourcesMsg + "Already in safe mode.");
            }
            enterSafeMode(true);
          }
          try {
            Thread.sleep(resourceRecheckInterval);
          } catch (InterruptedException ie) {
            // Deliberately ignore
          }
        }
      } catch (Exception e) {
        FSNamesystem.LOG.error("Exception in NameNodeResourceMonitor: ", e);
      }
    }

    public void stopMonitor() {
      shouldNNRmRun = false;
    }
 }
  
  public FSImage getFSImage() {
    return dir.fsImage;
  }

  public FSEditLog getEditLog() {
    return getFSImage().getEditLog();
  }    

  private void checkBlock(ExtendedBlock block) throws IOException {
    if (block != null && !this.blockPoolId.equals(block.getBlockPoolId())) {
      throw new IOException("Unexpected BlockPoolId " + block.getBlockPoolId()
          + " - expected " + blockPoolId);
    }
  }

  @Metric({"MissingBlocks", "Number of missing blocks"})
  public long getMissingBlocksCount() {
    // not locking
    return blockManager.getMissingBlocksCount();
  }
  
  @Metric({"ExpiredHeartbeats", "Number of expired heartbeats"})
  public int getExpiredHeartbeats() {
    return datanodeStatistics.getExpiredHeartbeats();
  }
  
  @Metric({"TransactionsSinceLastCheckpoint",
      "Number of transactions since last checkpoint"})
  public long getTransactionsSinceLastCheckpoint() {
    return getEditLog().getLastWrittenTxId() -
        getFSImage().getStorage().getMostRecentCheckpointTxId();
  }
  
  @Metric({"TransactionsSinceLastLogRoll",
      "Number of transactions since last edit log roll"})
  public long getTransactionsSinceLastLogRoll() {
    if (isInStandbyState()) {
      return 0;
    } else {
      return getEditLog().getLastWrittenTxId() -
        getEditLog().getCurSegmentTxId() + 1;
    }
  }
  
  @Metric({"LastWrittenTransactionId", "Transaction ID written to the edit log"})
  public long getLastWrittenTransactionId() {
    return getEditLog().getLastWrittenTxId();
  }
  
  @Metric({"LastCheckpointTime",
      "Time in milliseconds since the epoch of the last checkpoint"})
  public long getLastCheckpointTime() {
    return getFSImage().getStorage().getMostRecentCheckpointTime();
  }

  /** @see ClientProtocol#getStats() */
  long[] getStats() {
    final long[] stats = datanodeStatistics.getStats();
    stats[ClientProtocol.GET_STATS_UNDER_REPLICATED_IDX] = getUnderReplicatedBlocks();
    stats[ClientProtocol.GET_STATS_CORRUPT_BLOCKS_IDX] = getCorruptReplicaBlocks();
    stats[ClientProtocol.GET_STATS_MISSING_BLOCKS_IDX] = getMissingBlocksCount();
    return stats;
  }

  /**
   * Total raw bytes including non-dfs used space.
   */
  @Override // FSNamesystemMBean
  public long getCapacityTotal() {
    return datanodeStatistics.getCapacityTotal();
  }

  @Metric
  public float getCapacityTotalGB() {
    return DFSUtil.roundBytesToGB(getCapacityTotal());
  }

  /**
   * Total used space by data nodes
   */
  @Override // FSNamesystemMBean
  public long getCapacityUsed() {
    return datanodeStatistics.getCapacityUsed();
  }

  @Metric
  public float getCapacityUsedGB() {
    return DFSUtil.roundBytesToGB(getCapacityUsed());
  }

  @Override
  public long getCapacityRemaining() {
    return datanodeStatistics.getCapacityRemaining();
  }

  @Metric
  public float getCapacityRemainingGB() {
    return DFSUtil.roundBytesToGB(getCapacityRemaining());
  }

  /**
   * Total number of connections.
   */
  @Override // FSNamesystemMBean
  @Metric
  public int getTotalLoad() {
    return datanodeStatistics.getXceiverCount();
  }

  int getNumberOfDatanodes(DatanodeReportType type) {
    readLock();
    try {
      return getBlockManager().getDatanodeManager().getDatanodeListForReport(
          type).size(); 
    } finally {
      readUnlock();
    }
  }

  DatanodeInfo[] datanodeReport(final DatanodeReportType type
      ) throws AccessControlException {
    checkSuperuserPrivilege();
    readLock();
    try {
      final DatanodeManager dm = getBlockManager().getDatanodeManager();      
      final List<DatanodeDescriptor> results = dm.getDatanodeListForReport(type);

      DatanodeInfo[] arr = new DatanodeInfo[results.size()];
      for (int i=0; i<arr.length; i++) {
        arr[i] = new DatanodeInfo(results.get(i));
      }
      return arr;
    } finally {
      readUnlock();
    }
  }

  /**
   * Save namespace image.
   * This will save current namespace into fsimage file and empty edits file.
   * Requires superuser privilege and safe mode.
   * 
   * @throws AccessControlException if superuser privilege is violated.
   * @throws IOException if 
   */
  void saveNamespace() throws AccessControlException, IOException {
    readLock();
    try {
      checkSuperuserPrivilege();
      if (!isInSafeMode()) {
        throw new IOException("Safe mode should be turned ON " +
                              "in order to create namespace image.");
      }
      getFSImage().saveNamespace(this);
      LOG.info("New namespace image has been created");
    } finally {
      readUnlock();
    }
  }
  
  /**
   * Enables/Disables/Checks restoring failed storage replicas if the storage becomes available again.
   * Requires superuser privilege.
   * 
   * @throws AccessControlException if superuser privilege is violated.
   */
  boolean restoreFailedStorage(String arg) throws AccessControlException {
    writeLock();
    try {
      checkSuperuserPrivilege();
      
      // if it is disabled - enable it and vice versa.
      if(arg.equals("check"))
        return getFSImage().getStorage().getRestoreFailedStorage();
      
      boolean val = arg.equals("true");  // false if not
      getFSImage().getStorage().setRestoreFailedStorage(val);
      
      return val;
    } finally {
      writeUnlock();
    }
  }

  Date getStartTime() {
    return new Date(startTime); 
  }
    
  void finalizeUpgrade() throws IOException {
    writeLock();
    try {
      checkOperation(OperationCategory.WRITE);
      checkSuperuserPrivilege();
      getFSImage().finalizeUpgrade();
    } finally {
      writeUnlock();
    }
  }

  void refreshNodes() throws IOException {
    checkOperation(OperationCategory.UNCHECKED);
    checkSuperuserPrivilege();
    getBlockManager().getDatanodeManager().refreshNodes(new HdfsConfiguration());
  }

  void setBalancerBandwidth(long bandwidth) throws IOException {
    checkOperation(OperationCategory.UNCHECKED);
    checkSuperuserPrivilege();
    getBlockManager().getDatanodeManager().setBalancerBandwidth(bandwidth);
  }

  /**
   * SafeModeInfo contains information related to the safe mode.
   * <p>
   * An instance of {@link SafeModeInfo} is created when the name node
   * enters safe mode.
   * <p>
   * During name node startup {@link SafeModeInfo} counts the number of
   * <em>safe blocks</em>, those that have at least the minimal number of
   * replicas, and calculates the ratio of safe blocks to the total number
   * of blocks in the system, which is the size of blocks in
   * {@link FSNamesystem#blockManager}. When the ratio reaches the
   * {@link #threshold} it starts the {@link SafeModeMonitor} daemon in order
   * to monitor whether the safe mode {@link #extension} is passed.
   * Then it leaves safe mode and destroys itself.
   * <p>
   * If safe mode is turned on manually then the number of safe blocks is
   * not tracked because the name node is not intended to leave safe mode
   * automatically in the case.
   *
   * @see ClientProtocol#setSafeMode(HdfsConstants.SafeModeAction)
   * @see SafeModeMonitor
   */
  class SafeModeInfo {
    // configuration fields
    /** Safe mode threshold condition %.*/
    private double threshold;
    /** Safe mode minimum number of datanodes alive */
    private int datanodeThreshold;
    /** Safe mode extension after the threshold. */
    private int extension;
    /** Min replication required by safe mode. */
    private int safeReplication;
    /** threshold for populating needed replication queues */
    private double replQueueThreshold;
      
    // internal fields
    /** Time when threshold was reached.
     * 
     * <br>-1 safe mode is off
     * <br> 0 safe mode is on, but threshold is not reached yet 
     */
    private long reached = -1;  
    /** Total number of blocks. */
    int blockTotal; 
    /** Number of safe blocks. */
    int blockSafe;
    /** Number of blocks needed to satisfy safe mode threshold condition */
    private int blockThreshold;
    /** Number of blocks needed before populating replication queues */
    private int blockReplQueueThreshold;
    /** time of the last status printout */
    private long lastStatusReport = 0;
    /** flag indicating whether replication queues have been initialized */
    boolean initializedReplQueues = false;
    /** Was safemode entered automatically because available resources were low. */
    private boolean resourcesLow = false;
    /** Should safemode adjust its block totals as blocks come in */
    private boolean shouldIncrementallyTrackBlocks = false;
    
    /**
     * Creates SafeModeInfo when the name node enters
     * automatic safe mode at startup.
     *  
     * @param conf configuration
     */
    private SafeModeInfo(Configuration conf) {
      this.threshold = conf.getFloat(DFS_NAMENODE_SAFEMODE_THRESHOLD_PCT_KEY,
          DFS_NAMENODE_SAFEMODE_THRESHOLD_PCT_DEFAULT);
      if(threshold > 1.0) {
        LOG.warn("The threshold value should't be greater than 1, threshold: " + threshold);
      }
      this.datanodeThreshold = conf.getInt(
        DFS_NAMENODE_SAFEMODE_MIN_DATANODES_KEY,
        DFS_NAMENODE_SAFEMODE_MIN_DATANODES_DEFAULT);
      this.extension = conf.getInt(DFS_NAMENODE_SAFEMODE_EXTENSION_KEY, 0);
      this.safeReplication = conf.getInt(DFS_NAMENODE_REPLICATION_MIN_KEY, 
                                         DFS_NAMENODE_REPLICATION_MIN_DEFAULT);
      
      LOG.info(DFS_NAMENODE_SAFEMODE_THRESHOLD_PCT_KEY + " = " + threshold);
      LOG.info(DFS_NAMENODE_SAFEMODE_MIN_DATANODES_KEY + " = " + datanodeThreshold);
      LOG.info(DFS_NAMENODE_SAFEMODE_EXTENSION_KEY + "     = " + extension);

      // default to safe mode threshold (i.e., don't populate queues before leaving safe mode)
      this.replQueueThreshold = 
        conf.getFloat(DFS_NAMENODE_REPL_QUEUE_THRESHOLD_PCT_KEY,
                      (float) threshold);
      this.blockTotal = 0; 
      this.blockSafe = 0;
    }

    /**
     * In the HA case, the StandbyNode can be in safemode while the namespace
     * is modified by the edit log tailer. In this case, the number of total
     * blocks changes as edits are processed (eg blocks are added and deleted).
     * However, we don't want to do the incremental tracking during the
     * startup-time loading process -- only once the initial total has been
     * set after the image has been loaded.
     */
    private boolean shouldIncrementallyTrackBlocks() {
      return shouldIncrementallyTrackBlocks;
    }

    /**
     * Creates SafeModeInfo when safe mode is entered manually, or because
     * available resources are low.
     *
     * The {@link #threshold} is set to 1.5 so that it could never be reached.
     * {@link #blockTotal} is set to -1 to indicate that safe mode is manual.
     * 
     * @see SafeModeInfo
     */
    private SafeModeInfo(boolean resourcesLow) {
      this.threshold = 1.5f;  // this threshold can never be reached
      this.datanodeThreshold = Integer.MAX_VALUE;
      this.extension = Integer.MAX_VALUE;
      this.safeReplication = Short.MAX_VALUE + 1; // more than maxReplication
      this.replQueueThreshold = 1.5f; // can never be reached
      this.blockTotal = -1;
      this.blockSafe = -1;
      this.reached = -1;
      this.resourcesLow = resourcesLow;
      enter();
      reportStatus("STATE* Safe mode is ON.", true);
    }
      
    /**
     * Check if safe mode is on.
     * @return true if in safe mode
     */
    private synchronized boolean isOn() {
      doConsistencyCheck();
      return this.reached >= 0;
    }
      
    /**
     * Check if we are populating replication queues.
     */
    private synchronized boolean isPopulatingReplQueues() {
      return initializedReplQueues;
    }

    /**
     * Enter safe mode.
     */
    private void enter() {
      this.reached = 0;
    }
      
    /**
     * Leave safe mode.
     * <p>
     * Check for invalid, under- & over-replicated blocks in the end of startup.
     */
    private synchronized void leave() {
      // if not done yet, initialize replication queues.
      // In the standby, do not populate repl queues
      if (!isPopulatingReplQueues() && !isInStandbyState()) {
        initializeReplQueues();
      }
      long timeInSafemode = now() - startTime;
      NameNode.stateChangeLog.info("STATE* Leaving safe mode after " 
                                    + timeInSafemode/1000 + " secs");
      NameNode.getNameNodeMetrics().setSafeModeTime((int) timeInSafemode);
      
      if (reached >= 0) {
        NameNode.stateChangeLog.info("STATE* Safe mode is OFF"); 
      }
      reached = -1;
      safeMode = null;
      final NetworkTopology nt = blockManager.getDatanodeManager().getNetworkTopology();
      NameNode.stateChangeLog.info("STATE* Network topology has "
          + nt.getNumOfRacks() + " racks and "
          + nt.getNumOfLeaves() + " datanodes");
      NameNode.stateChangeLog.info("STATE* UnderReplicatedBlocks has "
          + blockManager.numOfUnderReplicatedBlocks() + " blocks");

      startSecretManagerIfNecessary();
    }

    /**
     * Initialize replication queues.
     */
    private synchronized void initializeReplQueues() {
      LOG.info("initializing replication queues");
      assert !isPopulatingReplQueues() : "Already initialized repl queues";
      long startTimeMisReplicatedScan = now();
      blockManager.processMisReplicatedBlocks();
      initializedReplQueues = true;
      NameNode.stateChangeLog.info("STATE* Replication Queue initialization "
          + "scan for invalid, over- and under-replicated blocks "
          + "completed in " + (now() - startTimeMisReplicatedScan)
          + " msec");
    }

    /**
     * Check whether we have reached the threshold for 
     * initializing replication queues.
     */
    private synchronized boolean canInitializeReplQueues() {
      return !isInStandbyState() && blockSafe >= blockReplQueueThreshold;
    }
      
    /** 
     * Safe mode can be turned off iff 
     * the threshold is reached and 
     * the extension time have passed.
     * @return true if can leave or false otherwise.
     */
    private synchronized boolean canLeave() {
      if (reached == 0)
        return false;
      if (now() - reached < extension) {
        reportStatus("STATE* Safe mode ON.", false);
        return false;
      }
      return !needEnter();
    }
      
    /** 
     * There is no need to enter safe mode 
     * if DFS is empty or {@link #threshold} == 0
     */
    private boolean needEnter() {
      return (threshold != 0 && blockSafe < blockThreshold) ||
        (getNumLiveDataNodes() < datanodeThreshold) ||
        (!nameNodeHasResourcesAvailable());
    }
      
    /**
     * Check and trigger safe mode if needed. 
     */
    private void checkMode() {
      // Have to have write-lock since leaving safemode initializes
      // repl queues, which requires write lock
      assert hasWriteLock();
      if (needEnter()) {
        enter();
        // check if we are ready to initialize replication queues
        if (canInitializeReplQueues() && !isPopulatingReplQueues()) {
          initializeReplQueues();
        }
        reportStatus("STATE* Safe mode ON.", false);
        return;
      }
      // the threshold is reached
      if (!isOn() ||                           // safe mode is off
          extension <= 0 || threshold <= 0) {  // don't need to wait
        this.leave(); // leave safe mode
        return;
      }
      if (reached > 0) {  // threshold has already been reached before
        reportStatus("STATE* Safe mode ON.", false);
        return;
      }
      // start monitor
      reached = now();
      smmthread = new Daemon(new SafeModeMonitor());
      smmthread.start();
      reportStatus("STATE* Safe mode extension entered.", true);

      // check if we are ready to initialize replication queues
      if (canInitializeReplQueues() && !isPopulatingReplQueues()) {
        initializeReplQueues();
      }
    }
      
    /**
     * Set total number of blocks.
     */
    private synchronized void setBlockTotal(int total) {
      this.blockTotal = total;
      this.blockThreshold = (int) (blockTotal * threshold);
      this.blockReplQueueThreshold = 
        (int) (blockTotal * replQueueThreshold);
      if (haEnabled) {
        // After we initialize the block count, any further namespace
        // modifications done while in safe mode need to keep track
        // of the number of total blocks in the system.
        this.shouldIncrementallyTrackBlocks = true;
      }
      
      checkMode();
    }
      
    /**
     * Increment number of safe blocks if current block has 
     * reached minimal replication.
     * @param replication current replication 
     */
    private synchronized void incrementSafeBlockCount(short replication) {
      if (replication == safeReplication) {
        this.blockSafe++;
        checkMode();
      }
    }
      
    /**
     * Decrement number of safe blocks if current block has 
     * fallen below minimal replication.
     * @param replication current replication 
     */
    private synchronized void decrementSafeBlockCount(short replication) {
      if (replication == safeReplication-1) {
        this.blockSafe--;
        assert blockSafe >= 0 || isManual();
        checkMode();
      }
    }

    /**
     * Check if safe mode was entered manually or automatically (at startup, or
     * when disk space is low).
     */
    private boolean isManual() {
      return extension == Integer.MAX_VALUE && !resourcesLow;
    }

    /**
     * Set manual safe mode.
     */
    private synchronized void setManual() {
      extension = Integer.MAX_VALUE;
    }

    /**
     * Check if safe mode was entered due to resources being low.
     */
    private boolean areResourcesLow() {
      return resourcesLow;
    }

    /**
     * Set that resources are low for this instance of safe mode.
     */
    private void setResourcesLow() {
      resourcesLow = true;
    }

    /**
     * A tip on how safe mode is to be turned off: manually or automatically.
     */
    String getTurnOffTip() {
      if(reached < 0)
        return "Safe mode is OFF.";
      String leaveMsg = "";
      if (areResourcesLow()) {
        leaveMsg = "Resources are low on NN. " 
        	+ "Please add or free up more resources then turn off safe mode manually.  "
        	+ "NOTE:  If you turn off safe mode before adding resources, "
        	+ "the NN will immediately return to safe mode.";
      } else {
        leaveMsg = "Safe mode will be turned off automatically";
      }
      if(isManual()) {
        leaveMsg = "Use \"hdfs dfsadmin -safemode leave\" to turn safe mode off";
      }

      if(blockTotal < 0)
        return leaveMsg + ".";

      int numLive = getNumLiveDataNodes();
      String msg = "";
      if (reached == 0) {
        if (blockSafe < blockThreshold) {
          msg += String.format(
            "The reported blocks %d needs additional %d"
            + " blocks to reach the threshold %.4f of total blocks %d.",
            blockSafe, (blockThreshold - blockSafe) + 1, threshold, blockTotal);
        }
        if (numLive < datanodeThreshold) {
          if (!"".equals(msg)) {
            msg += "\n";
          }
          msg += String.format(
            "The number of live datanodes %d needs an additional %d live "
            + "datanodes to reach the minimum number %d.",
            numLive, (datanodeThreshold - numLive), datanodeThreshold);
        }
        msg += " " + leaveMsg;
      } else {
        msg = String.format("The reported blocks %d has reached the threshold"
            + " %.4f of total blocks %d.", blockSafe, threshold, 
            blockTotal);

        if (datanodeThreshold > 0) {
          msg += String.format(" The number of live datanodes %d has reached "
                               + "the minimum number %d.",
                               numLive, datanodeThreshold);
        }
        msg += " " + leaveMsg;
      }
      if(reached == 0 || isManual()) {  // threshold is not reached or manual       
        return msg + ".";
      }
      // extension period is in progress
      return msg + " in " + Math.abs(reached + extension - now()) / 1000
          + " seconds.";
    }

    /**
     * Print status every 20 seconds.
     */
    private void reportStatus(String msg, boolean rightNow) {
      long curTime = now();
      if(!rightNow && (curTime - lastStatusReport < 20 * 1000))
        return;
      NameNode.stateChangeLog.info(msg + " \n" + getTurnOffTip());
      lastStatusReport = curTime;
    }

    @Override
    public String toString() {
      String resText = "Current safe blocks = " 
        + blockSafe 
        + ". Target blocks = " + blockThreshold + " for threshold = %" + threshold
        + ". Minimal replication = " + safeReplication + ".";
      if (reached > 0) 
        resText += " Threshold was reached " + new Date(reached) + ".";
      return resText;
    }
      
    /**
     * Checks consistency of the class state.
     * This is costly so only runs if asserts are enabled.
     */
    private void doConsistencyCheck() {
      boolean assertsOn = false;
      assert assertsOn = true; // set to true if asserts are on
      if (!assertsOn) return;
      
      if (blockTotal == -1 && blockSafe == -1) {
        return; // manual safe mode
      }
      int activeBlocks = blockManager.getActiveBlockCount();
      if ((blockTotal != activeBlocks) &&
          !(blockSafe >= 0 && blockSafe <= blockTotal)) {
        throw new AssertionError(
            " SafeMode: Inconsistent filesystem state: "
        + "SafeMode data: blockTotal=" + blockTotal
        + " blockSafe=" + blockSafe + "; "
        + "BlockManager data: active="  + activeBlocks);
      }
    }

    private synchronized void adjustBlockTotals(int deltaSafe, int deltaTotal) {
      if (!shouldIncrementallyTrackBlocks) {
        return;
      }
      assert haEnabled;
      
      if (LOG.isDebugEnabled()) {
        LOG.debug("Adjusting block totals from " +
            blockSafe + "/" + blockTotal + " to " +
            (blockSafe + deltaSafe) + "/" + (blockTotal + deltaTotal));
      }
      assert blockSafe + deltaSafe >= 0 : "Can't reduce blockSafe " +
        blockSafe + " by " + deltaSafe + ": would be negative";
      assert blockTotal + deltaTotal >= 0 : "Can't reduce blockTotal " +
        blockTotal + " by " + deltaTotal + ": would be negative";
      
      blockSafe += deltaSafe;
      setBlockTotal(blockTotal + deltaTotal);
    }
  }
    
  /**
   * Periodically check whether it is time to leave safe mode.
   * This thread starts when the threshold level is reached.
   *
   */
  class SafeModeMonitor implements Runnable {
    /** interval in msec for checking safe mode: {@value} */
    private static final long recheckInterval = 1000;
      
    /**
     */
    @Override
    public void run() {
      while (fsRunning && (safeMode != null && !safeMode.canLeave())) {
        try {
          Thread.sleep(recheckInterval);
        } catch (InterruptedException ie) {
        }
      }
      if (!fsRunning) {
        LOG.info("NameNode is being shutdown, exit SafeModeMonitor thread");
      } else {
        // leave safe mode and stop the monitor
        leaveSafeMode();
      }
      smmthread = null;
    }
  }
    
  boolean setSafeMode(SafeModeAction action) throws IOException {
    if (action != SafeModeAction.SAFEMODE_GET) {
      checkSuperuserPrivilege();
      switch(action) {
      case SAFEMODE_LEAVE: // leave safe mode
        leaveSafeMode();
        break;
      case SAFEMODE_ENTER: // enter safe mode
        enterSafeMode(false);
        break;
      }
    }
    return isInSafeMode();
  }

  @Override
  public void checkSafeMode() {
    // safeMode is volatile, and may be set to null at any time
    SafeModeInfo safeMode = this.safeMode;
    if (safeMode != null) {
      safeMode.checkMode();
    }
  }

  @Override
  public boolean isInSafeMode() {
    // safeMode is volatile, and may be set to null at any time
    SafeModeInfo safeMode = this.safeMode;
    if (safeMode == null)
      return false;
    return safeMode.isOn();
  }

  @Override
  public boolean isInStartupSafeMode() {
    // safeMode is volatile, and may be set to null at any time
    SafeModeInfo safeMode = this.safeMode;
    if (safeMode == null)
      return false;
    return !safeMode.isManual() && safeMode.isOn();
  }

  @Override
  public boolean isPopulatingReplQueues() {
    if (isInStandbyState()) {
      return false;
    }
    // safeMode is volatile, and may be set to null at any time
    SafeModeInfo safeMode = this.safeMode;
    if (safeMode == null)
      return true;
    return safeMode.isPopulatingReplQueues();
  }
    
  @Override
  public void incrementSafeBlockCount(int replication) {
    // safeMode is volatile, and may be set to null at any time
    SafeModeInfo safeMode = this.safeMode;
    if (safeMode == null)
      return;
    safeMode.incrementSafeBlockCount((short)replication);
  }

  @Override
  public void decrementSafeBlockCount(Block b) {
    // safeMode is volatile, and may be set to null at any time
    SafeModeInfo safeMode = this.safeMode;
    if (safeMode == null) // mostly true
      return;
    BlockInfo storedBlock = blockManager.getStoredBlock(b);
    if (storedBlock.isComplete()) {
      safeMode.decrementSafeBlockCount((short)blockManager.countNodes(b).liveReplicas());
    }
  }
  
  /**
   * Adjust the total number of blocks safe and expected during safe mode.
   * If safe mode is not currently on, this is a no-op.
   * @param deltaSafe the change in number of safe blocks
   * @param deltaTotal the change i nnumber of total blocks expected
   */
  @Override
  public void adjustSafeModeBlockTotals(int deltaSafe, int deltaTotal) {
    // safeMode is volatile, and may be set to null at any time
    SafeModeInfo safeMode = this.safeMode;
    if (safeMode == null)
      return;
    safeMode.adjustBlockTotals(deltaSafe, deltaTotal);
  }

  /**
   * Set the total number of blocks in the system. 
   */
  public void setBlockTotal() {
    // safeMode is volatile, and may be set to null at any time
    SafeModeInfo safeMode = this.safeMode;
    if (safeMode == null)
      return;
    safeMode.setBlockTotal((int)getCompleteBlocksTotal());
  }

  /**
   * Get the total number of blocks in the system. 
   */
  @Override // FSNamesystemMBean
  @Metric
  public long getBlocksTotal() {
    return blockManager.getTotalBlocks();
  }

  /**
   * Get the total number of COMPLETE blocks in the system.
   * For safe mode only complete blocks are counted.
   */
  private long getCompleteBlocksTotal() {
    // Calculate number of blocks under construction
    long numUCBlocks = 0;
    readLock();
    try {
      for (Lease lease : leaseManager.getSortedLeases()) {
        for (String path : lease.getPaths()) {
          final INodeFileUnderConstruction cons;
          try {
            cons = INodeFileUnderConstruction.valueOf(dir.getINode(path), path);
          } catch (UnresolvedLinkException e) {
            throw new AssertionError("Lease files should reside on this FS");
          } catch (IOException e) {
            throw new RuntimeException(e);
          }
          BlockInfo[] blocks = cons.getBlocks();
          if(blocks == null)
            continue;
          for(BlockInfo b : blocks) {
            if(!b.isComplete())
              numUCBlocks++;
          }
        }
      }
      LOG.info("Number of blocks under construction: " + numUCBlocks);
      return getBlocksTotal() - numUCBlocks;
    } finally {
      readUnlock();
    }
  }

  /**
   * Enter safe mode manually.
   * @throws IOException
   */
  void enterSafeMode(boolean resourcesLow) throws IOException {
    writeLock();
    try {
      // Stop the secret manager, since rolling the master key would
      // try to write to the edit log
      stopSecretManager();

      // Ensure that any concurrent operations have been fully synced
      // before entering safe mode. This ensures that the FSImage
      // is entirely stable on disk as soon as we're in safe mode.
      boolean isEditlogOpenForWrite = getEditLog().isOpenForWrite();
      // Before Editlog is in OpenForWrite mode, editLogStream will be null. So,
      // logSyncAll call can be called only when Edlitlog is in OpenForWrite mode
      if (isEditlogOpenForWrite) {
        getEditLog().logSyncAll();
      }
      if (!isInSafeMode()) {
        safeMode = new SafeModeInfo(resourcesLow);
        return;
      }
      if (resourcesLow) {
        safeMode.setResourcesLow();
      }
      safeMode.setManual();
      if (isEditlogOpenForWrite) {
        getEditLog().logSyncAll();
      }
      NameNode.stateChangeLog.info("STATE* Safe mode is ON"
          + safeMode.getTurnOffTip());
    } finally {
      writeUnlock();
    }
  }

  /**
   * Leave safe mode.
   * @throws IOException
   */
  void leaveSafeMode() {
    writeLock();
    try {
      if (!isInSafeMode()) {
        NameNode.stateChangeLog.info("STATE* Safe mode is already OFF"); 
        return;
      }
      safeMode.leave();
    } finally {
      writeUnlock();
    }
  }
    
  String getSafeModeTip() {
    readLock();
    try {
      if (!isInSafeMode()) {
        return "";
      }
      return safeMode.getTurnOffTip();
    } finally {
      readUnlock();
    }
  }

  CheckpointSignature rollEditLog() throws IOException {
    writeLock();
    try {
      checkOperation(OperationCategory.JOURNAL);
      checkSuperuserPrivilege();
      if (isInSafeMode()) {
        throw new SafeModeException("Log not rolled", safeMode);
      }
      LOG.info("Roll Edit Log from " + Server.getRemoteAddress());
      return getFSImage().rollEditLog();
    } finally {
      writeUnlock();
    }
  }

  NamenodeCommand startCheckpoint(
                                NamenodeRegistration bnReg, // backup node
                                NamenodeRegistration nnReg) // active name-node
  throws IOException {
    writeLock();
    try {
      checkOperation(OperationCategory.CHECKPOINT);

      if (isInSafeMode()) {
        throw new SafeModeException("Checkpoint not started", safeMode);
      }
      LOG.info("Start checkpoint for " + bnReg.getAddress());
      NamenodeCommand cmd = getFSImage().startCheckpoint(bnReg, nnReg);
      getEditLog().logSync();
      return cmd;
    } finally {
      writeUnlock();
    }
  }

  void endCheckpoint(NamenodeRegistration registration,
                            CheckpointSignature sig) throws IOException {
    readLock();
    try {
      checkOperation(OperationCategory.CHECKPOINT);

      if (isInSafeMode()) {
        throw new SafeModeException("Checkpoint not ended", safeMode);
      }
      LOG.info("End checkpoint for " + registration.getAddress());
      getFSImage().endCheckpoint(sig);
    } finally {
      readUnlock();
    }
  }

  /**
   * Returns whether the given block is one pointed-to by a file.
   */
  private boolean isValidBlock(Block b) {
    return (blockManager.getBlockCollection(b) != null);
  }

  PermissionStatus createFsOwnerPermissions(FsPermission permission) {
    return new PermissionStatus(fsOwner.getShortUserName(), supergroup, permission);
  }

  private FSPermissionChecker checkOwner(String path
      ) throws AccessControlException, UnresolvedLinkException {
    return checkPermission(path, true, null, null, null, null);
  }

  private FSPermissionChecker checkPathAccess(String path, FsAction access
      ) throws AccessControlException, UnresolvedLinkException {
    return checkPermission(path, false, null, null, access, null);
  }

  private FSPermissionChecker checkParentAccess(String path, FsAction access
      ) throws AccessControlException, UnresolvedLinkException {
    return checkPermission(path, false, null, access, null, null);
  }

  private FSPermissionChecker checkAncestorAccess(String path, FsAction access
      ) throws AccessControlException, UnresolvedLinkException {
    return checkPermission(path, false, access, null, null, null);
  }

  private FSPermissionChecker checkTraverse(String path
      ) throws AccessControlException, UnresolvedLinkException {
    return checkPermission(path, false, null, null, null, null);
  }

  @Override
  public void checkSuperuserPrivilege() throws AccessControlException {
    if (isPermissionEnabled) {
      FSPermissionChecker.checkSuperuserPrivilege(fsOwner, supergroup);
    }
  }

  /**
   * Check whether current user have permissions to access the path.
   * For more details of the parameters, see
   * {@link FSPermissionChecker#checkPermission(String, INodeDirectory, boolean, FsAction, FsAction, FsAction, FsAction)}.
   */
  private FSPermissionChecker checkPermission(String path, boolean doCheckOwner,
      FsAction ancestorAccess, FsAction parentAccess, FsAction access,
      FsAction subAccess) throws AccessControlException, UnresolvedLinkException {
    FSPermissionChecker pc = new FSPermissionChecker(
        fsOwner.getShortUserName(), supergroup);
    if (!pc.isSuper) {
      dir.waitForReady();
      readLock();
      try {
        pc.checkPermission(path, dir.rootDir, doCheckOwner,
            ancestorAccess, parentAccess, access, subAccess);
      } finally {
        readUnlock();
      } 
    }
    return pc;
  }

  /**
   * Check to see if we have exceeded the limit on the number
   * of inodes.
   */
  void checkFsObjectLimit() throws IOException {
    if (maxFsObjects != 0 &&
        maxFsObjects <= dir.totalInodes() + getBlocksTotal()) {
      throw new IOException("Exceeded the configured number of objects " +
                             maxFsObjects + " in the filesystem.");
    }
  }

  /**
   * Get the total number of objects in the system. 
   */
  long getMaxObjects() {
    return maxFsObjects;
  }

  @Override // FSNamesystemMBean
  @Metric
  public long getFilesTotal() {
    readLock();
    try {
      return this.dir.totalInodes();
    } finally {
      readUnlock();
    }
  }

  @Override // FSNamesystemMBean
  @Metric
  public long getPendingReplicationBlocks() {
    return blockManager.getPendingReplicationBlocksCount();
  }

  @Override // FSNamesystemMBean
  @Metric
  public long getUnderReplicatedBlocks() {
    return blockManager.getUnderReplicatedBlocksCount();
  }

  /** Returns number of blocks with corrupt replicas */
  @Metric({"CorruptBlocks", "Number of blocks with corrupt replicas"})
  public long getCorruptReplicaBlocks() {
    return blockManager.getCorruptReplicaBlocksCount();
  }

  @Override // FSNamesystemMBean
  @Metric
  public long getScheduledReplicationBlocks() {
    return blockManager.getScheduledReplicationBlocksCount();
  }

  @Metric
  public long getPendingDeletionBlocks() {
    return blockManager.getPendingDeletionBlocksCount();
  }

  @Metric
  public long getExcessBlocks() {
    return blockManager.getExcessBlocksCount();
  }
  
  // HA-only metric
  @Metric
  public long getPostponedMisreplicatedBlocks() {
    return blockManager.getPostponedMisreplicatedBlocksCount();
  }

  // HA-only metric
  @Metric
  public int getPendingDataNodeMessageCount() {
    return blockManager.getPendingDataNodeMessageCount();
  }
  
  // HA-only metric
  @Metric
  public String getHAState() {
    return haContext.getState().toString();
  }

  // HA-only metric
  @Metric
  public long getMillisSinceLastLoadedEdits() {
    if (isInStandbyState() && editLogTailer != null) {
      return now() - editLogTailer.getLastLoadTimestamp();
    } else {
      return 0;
    }
  }
  
  @Metric
  public int getBlockCapacity() {
    return blockManager.getCapacity();
  }

  @Override // FSNamesystemMBean
  public String getFSState() {
    return isInSafeMode() ? "safeMode" : "Operational";
  }
  
  private ObjectName mbeanName;

  /**
   * Register the FSNamesystem MBean using the name
   *        "hadoop:service=NameNode,name=FSNamesystemState"
   */
  private void registerMBean() {
    // We can only implement one MXBean interface, so we keep the old one.
    try {
      StandardMBean bean = new StandardMBean(this, FSNamesystemMBean.class);
      mbeanName = MBeans.register("NameNode", "FSNamesystemState", bean);
    } catch (NotCompliantMBeanException e) {
      throw new RuntimeException("Bad MBean setup", e);
    }

    LOG.info("Registered FSNamesystemState MBean");
  }

  /**
   * shutdown FSNamesystem
   */
  void shutdown() {
    if (mbeanName != null)
      MBeans.unregister(mbeanName);
  }
  

  @Override // FSNamesystemMBean
  public int getNumLiveDataNodes() {
    return getBlockManager().getDatanodeManager().getNumLiveDataNodes();
  }

  @Override // FSNamesystemMBean
  public int getNumDeadDataNodes() {
    return getBlockManager().getDatanodeManager().getNumDeadDataNodes();
  }
  
  @Override // FSNamesystemMBean
  @Metric({"StaleDataNodes", 
    "Number of datanodes marked stale due to delayed heartbeat"})
  public int getNumStaleDataNodes() {
    return getBlockManager().getDatanodeManager().getNumStaleNodes();
  }

  /**
   * Sets the generation stamp for this filesystem
   */
  void setGenerationStamp(long stamp) {
    generationStamp.setStamp(stamp);
  }

  /**
   * Gets the generation stamp for this filesystem
   */
  long getGenerationStamp() {
    return generationStamp.getStamp();
  }

  /**
   * Increments, logs and then returns the stamp
   */
  private long nextGenerationStamp() throws SafeModeException {
    assert hasWriteLock();
    if (isInSafeMode()) {
      throw new SafeModeException(
          "Cannot get next generation stamp", safeMode);
    }
    long gs = generationStamp.nextStamp();
    getEditLog().logGenerationStamp(gs);
    // NB: callers sync the log
    return gs;
  }

  private INodeFileUnderConstruction checkUCBlock(ExtendedBlock block,
      String clientName) throws IOException {
    assert hasWriteLock();
    if (isInSafeMode()) {
      throw new SafeModeException("Cannot get a new generation stamp and an " +
                                "access token for block " + block, safeMode);
    }
    
    // check stored block state
    BlockInfo storedBlock = blockManager.getStoredBlock(ExtendedBlock.getLocalBlock(block));
    if (storedBlock == null || 
        storedBlock.getBlockUCState() != BlockUCState.UNDER_CONSTRUCTION) {
        throw new IOException(block + 
            " does not exist or is not under Construction" + storedBlock);
    }
    
    // check file inode
    INodeFile file = (INodeFile) storedBlock.getBlockCollection();
    if (file==null || !file.isUnderConstruction()) {
      throw new IOException("The file " + storedBlock + 
          " belonged to does not exist or it is not under construction.");
    }
    
    // check lease
    INodeFileUnderConstruction pendingFile = (INodeFileUnderConstruction)file;
    if (clientName == null || !clientName.equals(pendingFile.getClientName())) {
      throw new LeaseExpiredException("Lease mismatch: " + block + 
          " is accessed by a non lease holder " + clientName); 
    }

    return pendingFile;
  }
  
  /**
   * Client is reporting some bad block locations.
   */
  void reportBadBlocks(LocatedBlock[] blocks) throws IOException {
    writeLock();
    try {
      checkOperation(OperationCategory.WRITE);
      
      NameNode.stateChangeLog.info("*DIR* reportBadBlocks");
      for (int i = 0; i < blocks.length; i++) {
        ExtendedBlock blk = blocks[i].getBlock();
        DatanodeInfo[] nodes = blocks[i].getLocations();
        for (int j = 0; j < nodes.length; j++) {
          DatanodeInfo dn = nodes[j];
          blockManager.findAndMarkBlockAsCorrupt(blk, dn,
              "client machine reported it");
        }
      }
    } finally {
      writeUnlock();
    }
  }

  /**
   * Get a new generation stamp together with an access token for 
   * a block under construction
   * 
   * This method is called for recovering a failed pipeline or setting up
   * a pipeline to append to a block.
   * 
   * @param block a block
   * @param clientName the name of a client
   * @return a located block with a new generation stamp and an access token
   * @throws IOException if any error occurs
   */
  LocatedBlock updateBlockForPipeline(ExtendedBlock block, 
      String clientName) throws IOException {
    LocatedBlock locatedBlock;
    writeLock();
    try {
      checkOperation(OperationCategory.WRITE);

      // check vadility of parameters
      checkUCBlock(block, clientName);
  
      // get a new generation stamp and an access token
      block.setGenerationStamp(nextGenerationStamp());
      locatedBlock = new LocatedBlock(block, new DatanodeInfo[0]);
      blockManager.setBlockToken(locatedBlock, AccessMode.WRITE);
    } finally {
      writeUnlock();
    }
    // Ensure we record the new generation stamp
    getEditLog().logSync();
    return locatedBlock;
  }
  
  /**
   * Update a pipeline for a block under construction
   * 
   * @param clientName the name of the client
   * @param oldblock and old block
   * @param newBlock a new block with a new generation stamp and length
   * @param newNodes datanodes in the pipeline
   * @throws IOException if any error occurs
   */
  void updatePipeline(String clientName, ExtendedBlock oldBlock, 
      ExtendedBlock newBlock, DatanodeID[] newNodes)
      throws IOException {
    writeLock();
    try {
      checkOperation(OperationCategory.WRITE);

      if (isInSafeMode()) {
        throw new SafeModeException("Pipeline not updated", safeMode);
      }
      assert newBlock.getBlockId()==oldBlock.getBlockId() : newBlock + " and "
        + oldBlock + " has different block identifier";
      LOG.info("updatePipeline(block=" + oldBlock
               + ", newGenerationStamp=" + newBlock.getGenerationStamp()
               + ", newLength=" + newBlock.getNumBytes()
               + ", newNodes=" + Arrays.asList(newNodes)
               + ", clientName=" + clientName
               + ")");
      updatePipelineInternal(clientName, oldBlock, newBlock, newNodes);
    } finally {
      writeUnlock();
    }
    getEditLog().logSync();
    LOG.info("updatePipeline(" + oldBlock + ") successfully to " + newBlock);
  }

  /** @see #updatePipeline(String, ExtendedBlock, ExtendedBlock, DatanodeID[]) */
  private void updatePipelineInternal(String clientName, ExtendedBlock oldBlock, 
      ExtendedBlock newBlock, DatanodeID[] newNodes)
      throws IOException {
    assert hasWriteLock();
    // check the vadility of the block and lease holder name
    final INodeFileUnderConstruction pendingFile
        = checkUCBlock(oldBlock, clientName);
    final BlockInfoUnderConstruction blockinfo
        = (BlockInfoUnderConstruction)pendingFile.getLastBlock();

    // check new GS & length: this is not expected
    if (newBlock.getGenerationStamp() <= blockinfo.getGenerationStamp() ||
        newBlock.getNumBytes() < blockinfo.getNumBytes()) {
      String msg = "Update " + oldBlock + " (len = " + 
        blockinfo.getNumBytes() + ") to an older state: " + newBlock + 
        " (len = " + newBlock.getNumBytes() +")";
      LOG.warn(msg);
      throw new IOException(msg);
    }

    // Update old block with the new generation stamp and new length
    blockinfo.setGenerationStamp(newBlock.getGenerationStamp());
    blockinfo.setNumBytes(newBlock.getNumBytes());

    // find the DatanodeDescriptor objects
    final DatanodeManager dm = getBlockManager().getDatanodeManager();
    DatanodeDescriptor[] descriptors = null;
    if (newNodes.length > 0) {
      descriptors = new DatanodeDescriptor[newNodes.length];
      for(int i = 0; i < newNodes.length; i++) {
        descriptors[i] = dm.getDatanode(newNodes[i]);
      }
    }
    blockinfo.setExpectedLocations(descriptors);

    String src = leaseManager.findPath(pendingFile);
    dir.persistBlocks(src, pendingFile);
  }

  // rename was successful. If any part of the renamed subtree had
  // files that were being written to, update with new filename.
  void unprotectedChangeLease(String src, String dst, HdfsFileStatus dinfo) {
    String overwrite;
    String replaceBy;
    assert hasWriteLock();

    boolean destinationExisted = true;
    if (dinfo == null) {
      destinationExisted = false;
    }

    if (destinationExisted && dinfo.isDir()) {
      Path spath = new Path(src);
      Path parent = spath.getParent();
      if (parent.isRoot()) {
        overwrite = parent.toString();
      } else {
        overwrite = parent.toString() + Path.SEPARATOR;
      }
      replaceBy = dst + Path.SEPARATOR;
    } else {
      overwrite = src;
      replaceBy = dst;
    }

    leaseManager.changeLease(src, dst, overwrite, replaceBy);
  }

  /**
   * Serializes leases. 
   */
  void saveFilesUnderConstruction(DataOutputStream out) throws IOException {
    // This is run by an inferior thread of saveNamespace, which holds a read
    // lock on our behalf. If we took the read lock here, we could block
    // for fairness if a writer is waiting on the lock.
    synchronized (leaseManager) {
      out.writeInt(leaseManager.countPath()); // write the size

      for (Lease lease : leaseManager.getSortedLeases()) {
        for(String path : lease.getPaths()) {
          // verify that path exists in namespace
          final INodeFileUnderConstruction cons;
          try {
            cons = INodeFileUnderConstruction.valueOf(dir.getINode(path), path);
          } catch (UnresolvedLinkException e) {
            throw new AssertionError("Lease files should reside on this FS");
          }
          FSImageSerialization.writeINodeUnderConstruction(out, cons, path);
        }
      }
    }
  }

  /**
   * Register a Backup name-node, verifying that it belongs
   * to the correct namespace, and adding it to the set of
   * active journals if necessary.
   * 
   * @param bnReg registration of the new BackupNode
   * @param nnReg registration of this NameNode
   * @throws IOException if the namespace IDs do not match
   */
  void registerBackupNode(NamenodeRegistration bnReg,
      NamenodeRegistration nnReg) throws IOException {
    writeLock();
    try {
      if(getFSImage().getStorage().getNamespaceID() 
         != bnReg.getNamespaceID())
        throw new IOException("Incompatible namespaceIDs: "
            + " Namenode namespaceID = "
            + getFSImage().getStorage().getNamespaceID() + "; "
            + bnReg.getRole() +
            " node namespaceID = " + bnReg.getNamespaceID());
      if (bnReg.getRole() == NamenodeRole.BACKUP) {
        getFSImage().getEditLog().registerBackupNode(
            bnReg, nnReg);
      }
    } finally {
      writeUnlock();
    }
  }

  /**
   * Release (unregister) backup node.
   * <p>
   * Find and remove the backup stream corresponding to the node.
   * @param registration
   * @throws IOException
   */
  void releaseBackupNode(NamenodeRegistration registration)
    throws IOException {
    writeLock();
    try {
      if(getFSImage().getStorage().getNamespaceID()
         != registration.getNamespaceID())
        throw new IOException("Incompatible namespaceIDs: "
            + " Namenode namespaceID = "
            + getFSImage().getStorage().getNamespaceID() + "; "
            + registration.getRole() +
            " node namespaceID = " + registration.getNamespaceID());
      getEditLog().releaseBackupStream(registration);
    } finally {
      writeUnlock();
    }
  }

  static class CorruptFileBlockInfo {
    String path;
    Block block;
    
    public CorruptFileBlockInfo(String p, Block b) {
      path = p;
      block = b;
    }
    
    @Override
    public String toString() {
      return block.getBlockName() + "\t" + path;
    }
  }
  /**
   * @param path Restrict corrupt files to this portion of namespace.
   * @param startBlockAfter Support for continuation; the set of files we return
   *  back is ordered by blockid; startBlockAfter tells where to start from
   * @return a list in which each entry describes a corrupt file/block
   * @throws AccessControlException
   * @throws IOException
   */
  Collection<CorruptFileBlockInfo> listCorruptFileBlocks(String path,
	String[] cookieTab) throws IOException {

    readLock();
    try {
      checkOperation(OperationCategory.READ);

      if (!isPopulatingReplQueues()) {
        throw new IOException("Cannot run listCorruptFileBlocks because " +
                              "replication queues have not been initialized.");
      }
      checkSuperuserPrivilege();
      // print a limited # of corrupt files per call
      int count = 0;
      ArrayList<CorruptFileBlockInfo> corruptFiles = new ArrayList<CorruptFileBlockInfo>();

      final Iterator<Block> blkIterator = blockManager.getCorruptReplicaBlockIterator();

      if (cookieTab == null) {
        cookieTab = new String[] { null };
      }
      int skip = getIntCookie(cookieTab[0]);
      for (int i = 0; i < skip && blkIterator.hasNext(); i++) {
        blkIterator.next();
      }

      while (blkIterator.hasNext()) {
        Block blk = blkIterator.next();
        INode inode = (INodeFile) blockManager.getBlockCollection(blk);
        skip++;
        if (inode != null && blockManager.countNodes(blk).liveReplicas() == 0) {
          String src = FSDirectory.getFullPathName(inode);
          if (src.startsWith(path)){
            corruptFiles.add(new CorruptFileBlockInfo(src, blk));
            count++;
            if (count >= DEFAULT_MAX_CORRUPT_FILEBLOCKS_RETURNED)
              break;
          }
        }
      }
      cookieTab[0] = String.valueOf(skip);
      LOG.info("list corrupt file blocks returned: " + count);
      return corruptFiles;
    } finally {
      readUnlock();
    }
  }

  /**
   * Convert string cookie to integer.
   */
  private static int getIntCookie(String cookie){
    int c;
    if(cookie == null){
      c = 0;
    } else {
      try{
        c = Integer.parseInt(cookie);
      }catch (NumberFormatException e) {
        c = 0;
      }
    }
    c = Math.max(0, c);
    return c;
  }

  /**
   * Create delegation token secret manager
   */
  private DelegationTokenSecretManager createDelegationTokenSecretManager(
      Configuration conf) {
    return new DelegationTokenSecretManager(conf.getLong(
        DFS_NAMENODE_DELEGATION_KEY_UPDATE_INTERVAL_KEY,
        DFS_NAMENODE_DELEGATION_KEY_UPDATE_INTERVAL_DEFAULT),
        conf.getLong(DFS_NAMENODE_DELEGATION_TOKEN_MAX_LIFETIME_KEY,
            DFS_NAMENODE_DELEGATION_TOKEN_MAX_LIFETIME_DEFAULT),
        conf.getLong(DFS_NAMENODE_DELEGATION_TOKEN_RENEW_INTERVAL_KEY,
            DFS_NAMENODE_DELEGATION_TOKEN_RENEW_INTERVAL_DEFAULT),
        DELEGATION_TOKEN_REMOVER_SCAN_INTERVAL, this);
  }

  /**
   * Returns the DelegationTokenSecretManager instance in the namesystem.
   * @return delegation token secret manager object
   */
  DelegationTokenSecretManager getDelegationTokenSecretManager() {
    return dtSecretManager;
  }

  /**
   * @param renewer
   * @return Token<DelegationTokenIdentifier>
   * @throws IOException
   */
  Token<DelegationTokenIdentifier> getDelegationToken(Text renewer)
      throws IOException {
    Token<DelegationTokenIdentifier> token;
    writeLock();
    try {
      checkOperation(OperationCategory.WRITE);

      if (isInSafeMode()) {
        throw new SafeModeException("Cannot issue delegation token", safeMode);
      }
      if (!isAllowedDelegationTokenOp()) {
        throw new IOException(
          "Delegation Token can be issued only with kerberos or web authentication");
      }
      if (dtSecretManager == null || !dtSecretManager.isRunning()) {
        LOG.warn("trying to get DT with no secret manager running");
        return null;
      }

      UserGroupInformation ugi = UserGroupInformation.getCurrentUser();
      String user = ugi.getUserName();
      Text owner = new Text(user);
      Text realUser = null;
      if (ugi.getRealUser() != null) {
        realUser = new Text(ugi.getRealUser().getUserName());
      }
      DelegationTokenIdentifier dtId = new DelegationTokenIdentifier(owner,
        renewer, realUser);
      token = new Token<DelegationTokenIdentifier>(
        dtId, dtSecretManager);
      long expiryTime = dtSecretManager.getTokenExpiryTime(dtId);
      getEditLog().logGetDelegationToken(dtId, expiryTime);
    } finally {
      writeUnlock();
    }
    getEditLog().logSync();
    return token;
  }

  /**
   * 
   * @param token
   * @return New expiryTime of the token
   * @throws InvalidToken
   * @throws IOException
   */
  long renewDelegationToken(Token<DelegationTokenIdentifier> token)
      throws InvalidToken, IOException {
    long expiryTime;
    writeLock();
    try {
      checkOperation(OperationCategory.WRITE);

      if (isInSafeMode()) {
        throw new SafeModeException("Cannot renew delegation token", safeMode);
      }
      if (!isAllowedDelegationTokenOp()) {
        throw new IOException(
            "Delegation Token can be renewed only with kerberos or web authentication");
      }
      String renewer = UserGroupInformation.getCurrentUser().getShortUserName();
      expiryTime = dtSecretManager.renewToken(token, renewer);
      DelegationTokenIdentifier id = new DelegationTokenIdentifier();
      ByteArrayInputStream buf = new ByteArrayInputStream(token.getIdentifier());
      DataInputStream in = new DataInputStream(buf);
      id.readFields(in);
      getEditLog().logRenewDelegationToken(id, expiryTime);
    } finally {
      writeUnlock();
    }
    getEditLog().logSync();
    return expiryTime;
  }

  /**
   * 
   * @param token
   * @throws IOException
   */
  void cancelDelegationToken(Token<DelegationTokenIdentifier> token)
      throws IOException {
    writeLock();
    try {
      checkOperation(OperationCategory.WRITE);

      if (isInSafeMode()) {
        throw new SafeModeException("Cannot cancel delegation token", safeMode);
      }
      String canceller = UserGroupInformation.getCurrentUser().getUserName();
      DelegationTokenIdentifier id = dtSecretManager
        .cancelToken(token, canceller);
      getEditLog().logCancelDelegationToken(id);
    } finally {
      writeUnlock();
    }
    getEditLog().logSync();
  }
  
  /**
   * @param out save state of the secret manager
   */
  void saveSecretManagerState(DataOutputStream out) throws IOException {
    dtSecretManager.saveSecretManagerState(out);
  }

  /**
   * @param in load the state of secret manager from input stream
   */
  void loadSecretManagerState(DataInputStream in) throws IOException {
    dtSecretManager.loadSecretManagerState(in);
  }

  /**
   * Log the updateMasterKey operation to edit logs
   * 
   * @param key new delegation key.
   */
  public void logUpdateMasterKey(DelegationKey key) {
    
    assert !isInSafeMode() :
      "this should never be called while in safemode, since we stop " +
      "the DT manager before entering safemode!";
    // No need to hold FSN lock since we don't access any internal
    // structures, and this is stopped before the FSN shuts itself
    // down, etc.
    getEditLog().logUpdateMasterKey(key);
    getEditLog().logSync();
  }
  
  private void logReassignLease(String leaseHolder, String src,
      String newHolder) {
    writeLock();
    try {
      getEditLog().logReassignLease(leaseHolder, src, newHolder);
    } finally {
      writeUnlock();
    }
    getEditLog().logSync();
  }
  
  /**
   * 
   * @return true if delegation token operation is allowed
   */
  private boolean isAllowedDelegationTokenOp() throws IOException {
    AuthenticationMethod authMethod = getConnectionAuthenticationMethod();
    if (UserGroupInformation.isSecurityEnabled()
        && (authMethod != AuthenticationMethod.KERBEROS)
        && (authMethod != AuthenticationMethod.KERBEROS_SSL)
        && (authMethod != AuthenticationMethod.CERTIFICATE)) {
      return false;
    }
    return true;
  }
  
  /**
   * Returns authentication method used to establish the connection
   * @return AuthenticationMethod used to establish connection
   * @throws IOException
   */
  private AuthenticationMethod getConnectionAuthenticationMethod()
      throws IOException {
    UserGroupInformation ugi = UserGroupInformation.getCurrentUser();
    AuthenticationMethod authMethod = ugi.getAuthenticationMethod();
    if (authMethod == AuthenticationMethod.PROXY) {
      authMethod = ugi.getRealUser().getAuthenticationMethod();
    }
    return authMethod;
  }
  
  /**
   * Client invoked methods are invoked over RPC and will be in 
   * RPC call context even if the client exits.
   */
  private boolean isExternalInvocation() {
    return Server.isRpcInvocation() || NamenodeWebHdfsMethods.isWebHdfsInvocation();
  }

  private static InetAddress getRemoteIp() {
    InetAddress ip = Server.getRemoteIp();
    if (ip != null) {
      return ip;
    }
    return NamenodeWebHdfsMethods.getRemoteIp();
  }
  
  /**
   * Log fsck event in the audit log 
   */
  void logFsckEvent(String src, InetAddress remoteAddress) throws IOException {
    if (auditLog.isInfoEnabled()) {
      logAuditEvent(UserGroupInformation.getCurrentUser(),
                    remoteAddress,
                    "fsck", src, null, null);
    }
  }
  /**
   * Register NameNodeMXBean
   */
  private void registerMXBean() {
    MBeans.register("NameNode", "NameNodeInfo", this);
  }

  /**
   * Class representing Namenode information for JMX interfaces
   */
  @Override // NameNodeMXBean
  public String getVersion() {
    return VersionInfo.getVersion() + ", r" + VersionInfo.getRevision();
  }

  @Override // NameNodeMXBean
  public long getUsed() {
    return this.getCapacityUsed();
  }

  @Override // NameNodeMXBean
  public long getFree() {
    return this.getCapacityRemaining();
  }

  @Override // NameNodeMXBean
  public long getTotal() {
    return this.getCapacityTotal();
  }

  @Override // NameNodeMXBean
  public String getSafemode() {
    if (!this.isInSafeMode())
      return "";
    return "Safe mode is ON." + this.getSafeModeTip();
  }

  @Override // NameNodeMXBean
  public boolean isUpgradeFinalized() {
    return this.getFSImage().isUpgradeFinalized();
  }

  @Override // NameNodeMXBean
  public long getNonDfsUsedSpace() {
    return datanodeStatistics.getCapacityUsedNonDFS();
  }

  @Override // NameNodeMXBean
  public float getPercentUsed() {
    return datanodeStatistics.getCapacityUsedPercent();
  }

  @Override // NameNodeMXBean
  public long getBlockPoolUsedSpace() {
    return datanodeStatistics.getBlockPoolUsed();
  }

  @Override // NameNodeMXBean
  public float getPercentBlockPoolUsed() {
    return datanodeStatistics.getPercentBlockPoolUsed();
  }

  @Override // NameNodeMXBean
  public float getPercentRemaining() {
    return datanodeStatistics.getCapacityRemainingPercent();
  }

  @Override // NameNodeMXBean
  public long getTotalBlocks() {
    return getBlocksTotal();
  }

  @Override // NameNodeMXBean
  @Metric
  public long getTotalFiles() {
    return getFilesTotal();
  }

  @Override // NameNodeMXBean
  public long getNumberOfMissingBlocks() {
    return getMissingBlocksCount();
  }
  
  @Override // NameNodeMXBean
  public int getThreads() {
    return ManagementFactory.getThreadMXBean().getThreadCount();
  }

  /**
   * Returned information is a JSON representation of map with host name as the
   * key and value is a map of live node attribute keys to its values
   */
  @Override // NameNodeMXBean
  public String getLiveNodes() {
    final Map<String, Map<String,Object>> info = 
      new HashMap<String, Map<String,Object>>();
    final List<DatanodeDescriptor> live = new ArrayList<DatanodeDescriptor>();
    blockManager.getDatanodeManager().fetchDatanodes(live, null, true);
    for (DatanodeDescriptor node : live) {
      final Map<String, Object> innerinfo = new HashMap<String, Object>();
      innerinfo.put("lastContact", getLastContact(node));
      innerinfo.put("usedSpace", getDfsUsed(node));
      innerinfo.put("adminState", node.getAdminState().toString());
      innerinfo.put("nonDfsUsedSpace", node.getNonDfsUsed());
      innerinfo.put("capacity", node.getCapacity());
      innerinfo.put("numBlocks", node.numBlocks());
      info.put(node.getHostName(), innerinfo);
    }
    return JSON.toString(info);
  }

  /**
   * Returned information is a JSON representation of map with host name as the
   * key and value is a map of dead node attribute keys to its values
   */
  @Override // NameNodeMXBean
  public String getDeadNodes() {
    final Map<String, Map<String, Object>> info = 
      new HashMap<String, Map<String, Object>>();
    final List<DatanodeDescriptor> dead = new ArrayList<DatanodeDescriptor>();
    blockManager.getDatanodeManager().fetchDatanodes(null, dead, true);
    for (DatanodeDescriptor node : dead) {
      final Map<String, Object> innerinfo = new HashMap<String, Object>();
      innerinfo.put("lastContact", getLastContact(node));
      innerinfo.put("decommissioned", node.isDecommissioned());
      info.put(node.getHostName(), innerinfo);
    }
    return JSON.toString(info);
  }

  /**
   * Returned information is a JSON representation of map with host name as the
   * key and value is a map of decomisioning node attribute keys to its values
   */
  @Override // NameNodeMXBean
  public String getDecomNodes() {
    final Map<String, Map<String, Object>> info = 
      new HashMap<String, Map<String, Object>>();
    final List<DatanodeDescriptor> decomNodeList = blockManager.getDatanodeManager(
        ).getDecommissioningNodes();
    for (DatanodeDescriptor node : decomNodeList) {
      final Map<String, Object> innerinfo = new HashMap<String, Object>();
      innerinfo.put("underReplicatedBlocks", node.decommissioningStatus
          .getUnderReplicatedBlocks());
      innerinfo.put("decommissionOnlyReplicas", node.decommissioningStatus
          .getDecommissionOnlyReplicas());
      innerinfo.put("underReplicateInOpenFiles", node.decommissioningStatus
          .getUnderReplicatedInOpenFiles());
      info.put(node.getHostName(), innerinfo);
    }
    return JSON.toString(info);
  }

  private long getLastContact(DatanodeDescriptor alivenode) {
    return (Time.now() - alivenode.getLastUpdate())/1000;
  }

  private long getDfsUsed(DatanodeDescriptor alivenode) {
    return alivenode.getDfsUsed();
  }

  @Override  // NameNodeMXBean
  public String getClusterId() {
    return dir.fsImage.getStorage().getClusterID();
  }
  
  @Override  // NameNodeMXBean
  public String getBlockPoolId() {
    return blockPoolId;
  }
  
  @Override  // NameNodeMXBean
  public String getNameDirStatuses() {
    Map<String, Map<File, StorageDirType>> statusMap =
      new HashMap<String, Map<File, StorageDirType>>();
    
    Map<File, StorageDirType> activeDirs = new HashMap<File, StorageDirType>();
    for (Iterator<StorageDirectory> it
        = getFSImage().getStorage().dirIterator(); it.hasNext();) {
      StorageDirectory st = it.next();
      activeDirs.put(st.getRoot(), st.getStorageDirType());
    }
    statusMap.put("active", activeDirs);
    
    List<Storage.StorageDirectory> removedStorageDirs
        = getFSImage().getStorage().getRemovedStorageDirs();
    Map<File, StorageDirType> failedDirs = new HashMap<File, StorageDirType>();
    for (StorageDirectory st : removedStorageDirs) {
      failedDirs.put(st.getRoot(), st.getStorageDirType());
    }
    statusMap.put("failed", failedDirs);
    
    return JSON.toString(statusMap);
  }

  /** @return the block manager. */
  public BlockManager getBlockManager() {
    return blockManager;
  }
  /** @return the FSDirectory. */
  public FSDirectory getFSDirectory() {
    return dir;
  }
<<<<<<< HEAD
  
=======

>>>>>>> ab8fa651
  /**
   * Verifies that the given identifier and password are valid and match.
   * @param identifier Token identifier.
   * @param password Password in the token.
   * @throws InvalidToken
   */
  public synchronized void verifyToken(DelegationTokenIdentifier identifier,
      byte[] password) throws InvalidToken {
    getDelegationTokenSecretManager().verifyToken(identifier, password);
  }
  
  @Override
  public boolean isGenStampInFuture(long genStamp) {
    return (genStamp > getGenerationStamp());
  }
  @VisibleForTesting
  public EditLogTailer getEditLogTailer() {
    return editLogTailer;
  }
  
  @VisibleForTesting
  void setFsLockForTests(ReentrantReadWriteLock lock) {
    this.fsLock = lock;
  }
  
  @VisibleForTesting
  ReentrantReadWriteLock getFsLockForTests() {
    return fsLock;
  }

  @VisibleForTesting
  public SafeModeInfo getSafeModeInfoForTests() {
    return safeMode;
  }
  
  @VisibleForTesting
  public void setNNResourceChecker(NameNodeResourceChecker nnResourceChecker) {
    this.nnResourceChecker = nnResourceChecker;
  }

  @Override
  public boolean isAvoidingStaleDataNodesForWrite() {
    return this.blockManager.getDatanodeManager()
        .isAvoidingStaleDataNodesForWrite();
  }
  
  /** Allow snapshot on a directroy. */
  public void allowSnapshot(String path) throws SafeModeException, IOException {
    writeLock();
    try {
      checkOperation(OperationCategory.WRITE);
      if (isInSafeMode()) {
        throw new SafeModeException("Cannot allow snapshot for " + path, safeMode);
      }
      checkOwner(path);

      //TODO: do not hardcode snapshot quota value
      snapshotManager.setSnapshottable(path, 256);
      getEditLog().logAllowSnapshot(path);
    } finally {
      writeUnlock();
    }
    getEditLog().logSync();
    
    //TODO: audit log
  }
  
  // Disallow snapshot on a directory.
  @VisibleForTesting
  public void disallowSnapshot(String snapshotRoot)
      throws SafeModeException, IOException {
    // TODO: implement
  }
  
  /**
   * Create a snapshot
   * @param snapshotName The name of the snapshot
   * @param path The directory path where the snapshot is taken
   */
  public void createSnapshot(String snapshotName, String path)
      throws SafeModeException, IOException {
    writeLock();
    try {
      checkOperation(OperationCategory.WRITE);
      if (isInSafeMode()) {
        throw new SafeModeException("Cannot create snapshot for " + path, safeMode);
      }
      checkOwner(path);

      dir.writeLock();
      try {
        snapshotManager.createSnapshot(snapshotName, path);
        getEditLog().logCreateSnapshot(snapshotName, path);
      } finally {
        dir.writeUnlock();
      }
    } finally {
      writeUnlock();
    }
    getEditLog().logSync();
    
    //TODO: audit log
  }
}<|MERGE_RESOLUTION|>--- conflicted
+++ resolved
@@ -5466,11 +5466,7 @@
   public FSDirectory getFSDirectory() {
     return dir;
   }
-<<<<<<< HEAD
-  
-=======
-
->>>>>>> ab8fa651
+
   /**
    * Verifies that the given identifier and password are valid and match.
    * @param identifier Token identifier.
